﻿// Copyright (c) .NET Foundation. All rights reserved.
// Licensed under the MIT License. See License.txt in the project root for license information.
using System;
using System.Runtime;
using System.Threading;
using System.Threading.Tasks;
using Microsoft.AspNetCore.Http;
using Microsoft.Extensions.Logging;

namespace Microsoft.Azure.WebJobs.Script.WebHost.Middleware
{
    /// <summary>
    /// A middleware responsible for Optimizing CLR settings like GC to help with cold start
    /// </summary>
    internal class ClrOptimizationMiddleware
    {
        // This is double the amount of memory allocated during cold start specialization.
        // This value is calculated based on prod profiles across all languages observed for an extended period of time.
        // This value is just a best effort and if for any reason CLR needs to allocate more memory then it will ignore this value.
        private const long AllocationBudgetForGCDuringSpecialization = 16 * 1024 * 1024;
        private readonly ILogger _logger;
        private readonly RequestDelegate _next;
        private readonly IScriptWebHostEnvironment _webHostEnvironment;
        private readonly IEnvironment _environment;
        private RequestDelegate _invoke;
        private double _specialized = 0;

        public ClrOptimizationMiddleware(RequestDelegate next, IScriptWebHostEnvironment webHostEnvironment, IEnvironment environment, ILogger<ClrOptimizationMiddleware> logger)
        {
            _webHostEnvironment = webHostEnvironment;
            _environment = environment;
            _logger = logger;
            _next = next;
<<<<<<< HEAD
            _invoke = _environment.IsLinuxConsumption() ? next : InvokeClrOptimizationCheck;
=======
            _invoke = _environment.IsAnyLinuxConsumption() ? next : InvokeClrOptimizationCheck;
>>>>>>> 0ed8b3a6
        }

        public Task Invoke(HttpContext context)
        {
            return _invoke(context);
        }

        private Task InvokeClrOptimizationCheck(HttpContext context)
        {
            var task = _next.Invoke(context).ContinueWith(task =>
            {
                // We are tweaking GC behavior in ClrOptimizationMiddleware as this is one of the last call stacks that get executed during standby mode as well as function exection.
                // We force a GC and enter no GC region in standby mode and exit no GC region after first function execution during specialization.
                StartStopGCAsBestEffort();
            }, TaskContinuationOptions.ExecuteSynchronously | TaskContinuationOptions.OnlyOnRanToCompletion);

            return task;
        }

        private void StartStopGCAsBestEffort()
        {
            try
            {
                // optimization not intended for single core VMs
<<<<<<< HEAD
                if (_webHostEnvironment.InStandbyMode && _environment.GetEffectiveCoresCount() > 1 && !_environment.IsLinuxConsumption())
=======
                if (_webHostEnvironment.InStandbyMode && _environment.GetEffectiveCoresCount() > 1 && !_environment.IsAnyLinuxConsumption())
>>>>>>> 0ed8b3a6
                {
                    // If in placeholder mode and already in NoGCRegion, let's end it then start NoGCRegion again.
                    // This may happen if there are multiple warmup calls(few minutes apart) during placeholder mode and before specialization.
                    if (GCSettings.LatencyMode == GCLatencyMode.NoGCRegion)
                    {
                        GC.EndNoGCRegion();
                    }

                    // In standby mode, we enter NoGCRegion mode as best effort.
                    // This is to try to avoid GC during cold start specialization.
                    if (!GC.TryStartNoGCRegion(AllocationBudgetForGCDuringSpecialization, disallowFullBlockingGC: false))
                    {
                        _logger.LogError($"CLR runtime GC failed to commit the requested amount of memory: {AllocationBudgetForGCDuringSpecialization}");
                    }
                    _logger.LogInformation($"GC Collection count for gen 0: {GC.CollectionCount(0)}, gen 1: {GC.CollectionCount(1)}, gen 2: {GC.CollectionCount(2)}");
                }
                else
                {
                    // if not in standby mode and we are in NoGCRegion then we end NoGCRegion.
                    if (GCSettings.LatencyMode == GCLatencyMode.NoGCRegion)
                    {
                        GC.EndNoGCRegion();
                        _logger.LogInformation($"GC Collection count for gen 0: {GC.CollectionCount(0)}, gen 1: {GC.CollectionCount(1)}, gen 2: {GC.CollectionCount(2)}");
                    }

                    // This logic needs to run only once during specialization, so replacing the RequestDelegate after specialization
                    if (Interlocked.CompareExchange(ref _specialized, 1, 0) == 0)
                    {
                        Interlocked.Exchange(ref _invoke, _next);
                    }
                }
            }
            catch (Exception ex)
            {
                // Just logging it at informational.
                _logger.LogInformation(ex, "GC optimization will not get applied.");
            }
        }
    }
}<|MERGE_RESOLUTION|>--- conflicted
+++ resolved
@@ -31,11 +31,7 @@
             _environment = environment;
             _logger = logger;
             _next = next;
-<<<<<<< HEAD
-            _invoke = _environment.IsLinuxConsumption() ? next : InvokeClrOptimizationCheck;
-=======
             _invoke = _environment.IsAnyLinuxConsumption() ? next : InvokeClrOptimizationCheck;
->>>>>>> 0ed8b3a6
         }
 
         public Task Invoke(HttpContext context)
@@ -60,11 +56,7 @@
             try
             {
                 // optimization not intended for single core VMs
-<<<<<<< HEAD
-                if (_webHostEnvironment.InStandbyMode && _environment.GetEffectiveCoresCount() > 1 && !_environment.IsLinuxConsumption())
-=======
                 if (_webHostEnvironment.InStandbyMode && _environment.GetEffectiveCoresCount() > 1 && !_environment.IsAnyLinuxConsumption())
->>>>>>> 0ed8b3a6
                 {
                     // If in placeholder mode and already in NoGCRegion, let's end it then start NoGCRegion again.
                     // This may happen if there are multiple warmup calls(few minutes apart) during placeholder mode and before specialization.
