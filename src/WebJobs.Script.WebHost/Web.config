﻿<?xml version="1.0" encoding="utf-8"?>
<!--
  For more information on how to configure your ASP.NET application, please visit
  http://go.microsoft.com/fwlink/?LinkId=301879
  -->
<configuration>

  <!--
    For a description of web.config changes see http://go.microsoft.com/fwlink/?LinkId=235367.

    The following attributes can be set on the <httpRuntime> tag.
      <system.Web>
        <httpRuntime targetFramework="4.5" />
      </system.Web>
  -->
  <location path="." inheritInChildApplications="false">
    <system.web>
      <compilation debug="true" targetFramework="4.6">
        <assemblies>
          <!-- Don't load a few assemblies inherited from root config that we have no need for -->
          <remove assembly="System.ServiceModel.Web, Version=4.0.0.0, Culture=neutral, PublicKeyToken=31bf3856ad364e35" />
          <remove assembly="System.WorkflowServices, Version=4.0.0.0, Culture=neutral, PublicKeyToken=31bf3856ad364e35" />
          <remove assembly="System.Web.Extensions, Version=4.0.0.0, Culture=neutral, PublicKeyToken=31bf3856ad364e35" />
          <remove assembly="System.Data.DataSetExtensions, Version=4.0.0.0, Culture=neutral, PublicKeyToken=b77a5c561934e089" />
          <remove assembly="System.Web.DynamicData, Version=4.0.0.0, Culture=neutral, PublicKeyToken=31bf3856ad364e35" />
          <remove assembly="System.Web.WebPages.Deployment, Version=1.0.0.0, Culture=neutral, PublicKeyToken=31bf3856ad364e35" />

          <!-- Don't load all the bin assemblies, except for the only one we need -->
          <remove assembly="*" />
          <add assembly="Microsoft.Azure.WebJobs.Script.WebHost" />
        </assemblies>
      </compilation>
      <pages>
        <namespaces>
          <clear />
        </namespaces>
      </pages>
      <httpRuntime targetFramework="4.5" maxRequestLength="102400" />
    </system.web>
  </location>
  <system.webServer>
    <handlers>
      <remove name="ExtensionlessUrlHandler-Integrated-4.0" />
      <remove name="OPTIONSVerbHandler" />
      <remove name="TRACEVerbHandler" />
      <add name="ExtensionlessUrlHandler-Integrated-4.0" path="*." verb="*" type="System.Web.Handlers.TransferRequestHandler" preCondition="integratedMode,runtimeVersionv4.0" />
    </handlers>
    <validation validateIntegratedModeConfiguration="false" />
    <security>
      <requestFiltering>
        <requestLimits maxAllowedContentLength="104857600" />
      </requestFiltering>
    </security>
  </system.webServer>
  <runtime>
    <assemblyBinding xmlns="urn:schemas-microsoft-com:asm.v1">
      <dependentAssembly>
        <assemblyIdentity name="System.Collections.Immutable" publicKeyToken="b03f5f7f11d50a3a" culture="neutral" />
        <bindingRedirect oldVersion="0.0.0.0-1.2.1.0" newVersion="1.2.1.0" />
      </dependentAssembly>
      <dependentAssembly>
        <assemblyIdentity name="System.Reflection.Metadata" publicKeyToken="b03f5f7f11d50a3a" culture="neutral" />
        <bindingRedirect oldVersion="0.0.0.0-1.4.1.0" newVersion="1.4.1.0" />
      </dependentAssembly>
      <dependentAssembly>
        <assemblyIdentity name="System.Web.Helpers" publicKeyToken="31bf3856ad364e35" />
        <bindingRedirect oldVersion="1.0.0.0-3.0.0.0" newVersion="3.0.0.0" />
      </dependentAssembly>
      <dependentAssembly>
        <assemblyIdentity name="System.Web.Mvc" publicKeyToken="31bf3856ad364e35" />
        <bindingRedirect oldVersion="1.0.0.0-5.2.3.0" newVersion="5.2.3.0" />
      </dependentAssembly>
      <dependentAssembly>
        <assemblyIdentity name="System.Web.WebPages" publicKeyToken="31bf3856ad364e35" />
        <bindingRedirect oldVersion="1.0.0.0-3.0.0.0" newVersion="3.0.0.0" />
      </dependentAssembly>
      <dependentAssembly>
        <assemblyIdentity name="Newtonsoft.Json" publicKeyToken="30ad4fe6b2a6aeed" culture="neutral" />
        <bindingRedirect oldVersion="0.0.0.0-9.0.0.0" newVersion="9.0.0.0" />
      </dependentAssembly>
      <dependentAssembly>
        <assemblyIdentity name="System.Web.Http" publicKeyToken="31bf3856ad364e35" culture="neutral" />
        <bindingRedirect oldVersion="0.0.0.0-5.2.3.0" newVersion="5.2.3.0" />
      </dependentAssembly>
      <dependentAssembly>
        <assemblyIdentity name="System.Net.Http.Formatting" publicKeyToken="31bf3856ad364e35" culture="neutral" />
        <bindingRedirect oldVersion="0.0.0.0-5.2.3.0" newVersion="5.2.3.0" />
      </dependentAssembly>
      <dependentAssembly>
        <assemblyIdentity name="FSharp.Core" publicKeyToken="b03f5f7f11d50a3a" culture="neutral" />
        <bindingRedirect oldVersion="0.0.0.0-4.4.0.0" newVersion="4.4.0.0" />
      </dependentAssembly>
      <dependentAssembly>
        <assemblyIdentity name="Microsoft.Azure.WebJobs.Host" publicKeyToken="31bf3856ad364e35" culture="neutral" />
<<<<<<< HEAD
        <bindingRedirect oldVersion="0.0.0.0-2.1.0.0" newVersion="2.1.0.0" />
      </dependentAssembly>
      <dependentAssembly>
        <assemblyIdentity name="Microsoft.Azure.WebJobs" publicKeyToken="31bf3856ad364e35" culture="neutral" />
        <bindingRedirect oldVersion="0.0.0.0-2.1.0.0" newVersion="2.1.0.0" />
=======
        <bindingRedirect oldVersion="0.0.0.0-2.1.0.0" newVersion="2.0.0.0" />
      </dependentAssembly>
      <dependentAssembly>
        <assemblyIdentity name="Microsoft.Azure.WebJobs" publicKeyToken="31bf3856ad364e35" culture="neutral" />
        <bindingRedirect oldVersion="0.0.0.0-2.1.0.0" newVersion="2.0.0.0" />
      </dependentAssembly>
      <dependentAssembly>
        <assemblyIdentity name="Microsoft.Azure.WebJobs.Logging" publicKeyToken="31bf3856ad364e35" culture="neutral" />
        <bindingRedirect oldVersion="0.0.0.0-2.1.0.0" newVersion="2.0.0.0" />
      </dependentAssembly>
      <dependentAssembly>
        <assemblyIdentity name="Microsoft.Azure.WebJobs.Extensions" culture="neutral" />
        <bindingRedirect oldVersion="0.0.0.0-2.1.0.0" newVersion="2.0.0.0" />
      </dependentAssembly>
      <dependentAssembly>
      <assemblyIdentity name="Microsoft.Azure.WebJobs.ServiceBus" publicKeyToken="31bf3856ad364e35" culture="neutral" />
        <bindingRedirect oldVersion="0.0.0.0-2.1.0.0" newVersion="2.0.0.0" />
      </dependentAssembly>
      <dependentAssembly>
        <assemblyIdentity name="Microsoft.Azure.WebJobs.Extensions.DocumentDB" culture="neutral" />
        <bindingRedirect oldVersion="0.0.0.0-1.1.0.0" newVersion="1.0.0.0" />
      </dependentAssembly>
      <dependentAssembly>
        <assemblyIdentity name="Microsoft.Azure.WebJobs.Extensions.MobileApps" culture="neutral" />
        <bindingRedirect oldVersion="0.0.0.0-1.1.0.0" newVersion="1.0.0.0" />
      </dependentAssembly>
      <dependentAssembly>
        <assemblyIdentity name="Microsoft.Azure.WebJobs.Extensions.NotificationHubs" culture="neutral" />
        <bindingRedirect oldVersion="0.0.0.0-1.1.0.0" newVersion="1.0.0.0" />
      </dependentAssembly>
      <dependentAssembly>
        <assemblyIdentity name="Microsoft.Azure.WebJobs.Extensions.SendGrid" culture="neutral" />
        <bindingRedirect oldVersion="0.0.0.0-2.1.0.0" newVersion="2.0.0.0" />
      </dependentAssembly>
      <dependentAssembly>
        <assemblyIdentity name="Microsoft.Azure.WebJobs.Extensions.Twilio" culture="neutral" />
        <bindingRedirect oldVersion="0.0.0.0-1.1.0.0" newVersion="1.0.0.0" />
>>>>>>> 3f11f7a2
      </dependentAssembly>
      <dependentAssembly>
        <assemblyIdentity name="Microsoft.WindowsAzure.Storage" publicKeyToken="31bf3856ad364e35" culture="neutral" />
        <bindingRedirect oldVersion="0.0.0.0-7.2.1.0" newVersion="7.2.1.0" />
      </dependentAssembly>
      <dependentAssembly>
        <assemblyIdentity name="System.Net.Http.Primitives" publicKeyToken="b03f5f7f11d50a3a" culture="neutral" />
        <bindingRedirect oldVersion="0.0.0.0-4.2.29.0" newVersion="4.2.29.0" />
      </dependentAssembly>
      <dependentAssembly>
        <assemblyIdentity name="Microsoft.Azure.Documents.Client" publicKeyToken="31bf3856ad364e35" culture="neutral" />
        <bindingRedirect oldVersion="0.0.0.0-1.11.0.0" newVersion="1.11.0.0" />
      </dependentAssembly>
      <dependentAssembly>
        <assemblyIdentity name="Microsoft.Data.Services.Client" publicKeyToken="31bf3856ad364e35" culture="neutral" />
        <bindingRedirect oldVersion="0.0.0.0-5.8.1.0" newVersion="5.8.1.0" />
      </dependentAssembly>
      <dependentAssembly>
        <assemblyIdentity name="Microsoft.Data.OData" publicKeyToken="31bf3856ad364e35" culture="neutral" />
        <bindingRedirect oldVersion="0.0.0.0-5.8.1.0" newVersion="5.8.1.0" />
      </dependentAssembly>
      <dependentAssembly>
        <assemblyIdentity name="Microsoft.Data.Edm" publicKeyToken="31bf3856ad364e35" culture="neutral" />
        <bindingRedirect oldVersion="0.0.0.0-5.8.1.0" newVersion="5.8.1.0" />
      </dependentAssembly>
      <dependentAssembly>
        <assemblyIdentity name="Microsoft.ServiceBus" publicKeyToken="31bf3856ad364e35" culture="neutral" />
        <bindingRedirect oldVersion="0.0.0.0-3.0.0.0" newVersion="3.0.0.0" />
      </dependentAssembly>
      <dependentAssembly>
        <assemblyIdentity name="Microsoft.WindowsAzure.Mobile" publicKeyToken="31bf3856ad364e35" culture="neutral" />
        <bindingRedirect oldVersion="0.0.0.0-3.0.0.0" newVersion="3.0.0.0" />
      </dependentAssembly>
      <dependentAssembly>
        <assemblyIdentity name="System.IO.FileSystem" publicKeyToken="b03f5f7f11d50a3a" culture="neutral" />
        <bindingRedirect oldVersion="0.0.0.0-4.0.2.0" newVersion="4.0.2.0" />
      </dependentAssembly>
      <dependentAssembly>
        <assemblyIdentity name="System.Diagnostics.StackTrace" publicKeyToken="b03f5f7f11d50a3a" culture="neutral" />
        <bindingRedirect oldVersion="0.0.0.0-4.0.3.0" newVersion="4.0.3.0" />
      </dependentAssembly>
      <dependentAssembly>
        <assemblyIdentity name="System.IO.FileSystem.Primitives" publicKeyToken="b03f5f7f11d50a3a" culture="neutral" />
        <bindingRedirect oldVersion="0.0.0.0-4.0.2.0" newVersion="4.0.2.0" />
      </dependentAssembly>
      <dependentAssembly>
        <assemblyIdentity name="Autofac" publicKeyToken="17863af14b0044da" culture="neutral" />
        <bindingRedirect oldVersion="0.0.0.0-4.2.1.0" newVersion="4.2.1.0" />
      </dependentAssembly>
      <dependentAssembly>
        <assemblyIdentity name="System.IO.Compression" publicKeyToken="b77a5c561934e089" culture="neutral" />
        <!--Explicitly redirecting back to 4.0.0. See https://github.com/dotnet/corefx/issues/15693 for details-->
        <bindingRedirect oldVersion="0.0.0.0-4.1.2.0" newVersion="4.0.0.0" />
      </dependentAssembly>
      <dependentAssembly>
        <assemblyIdentity name="System.Security.Cryptography.Primitives" publicKeyToken="b03f5f7f11d50a3a" culture="neutral" />
        <bindingRedirect oldVersion="0.0.0.0-4.0.1.0" newVersion="4.0.1.0" />
      </dependentAssembly>
      <dependentAssembly>
        <assemblyIdentity name="System.Xml.XPath.XDocument" publicKeyToken="b03f5f7f11d50a3a" culture="neutral" />
        <bindingRedirect oldVersion="0.0.0.0-4.0.2.0" newVersion="4.0.2.0" />
      </dependentAssembly>
      <dependentAssembly>
        <assemblyIdentity name="System.Diagnostics.FileVersionInfo" publicKeyToken="b03f5f7f11d50a3a" culture="neutral" />
        <bindingRedirect oldVersion="0.0.0.0-4.0.1.0" newVersion="4.0.1.0" />
      </dependentAssembly>
      <dependentAssembly>
        <assemblyIdentity name="Microsoft.Extensions.Primitives" publicKeyToken="adb9793829ddae60" culture="neutral" />
        <bindingRedirect oldVersion="0.0.0.0-1.0.1.0" newVersion="1.0.1.0" />
      </dependentAssembly>
      <dependentAssembly>
        <assemblyIdentity name="System.Net.Http" publicKeyToken="b03f5f7f11d50a3a" culture="neutral" />
        <!--Explicitly redirecting back to 4.0.0. See https://github.com/dotnet/corefx/issues/16805 for details-->
        <bindingRedirect oldVersion="0.0.0.0-4.1.1.0" newVersion="4.0.0.0" />
      </dependentAssembly>
      <dependentAssembly>
        <assemblyIdentity name="Microsoft.Extensions.Logging.Abstractions" publicKeyToken="adb9793829ddae60" culture="neutral" />
        <bindingRedirect oldVersion="0.0.0.0-1.1.1.0" newVersion="1.1.1.0" />
      </dependentAssembly>
      <dependentAssembly>
        <assemblyIdentity name="System.Diagnostics.DiagnosticSource" publicKeyToken="cc7b13ffcd2ddd51" culture="neutral" />
        <bindingRedirect oldVersion="0.0.0.0-4.0.1.0" newVersion="4.0.1.0" />
      </dependentAssembly>
      <dependentAssembly>
        <assemblyIdentity name="Microsoft.Extensions.DependencyInjection.Abstractions" publicKeyToken="adb9793829ddae60" culture="neutral" />
        <bindingRedirect oldVersion="0.0.0.0-1.1.0.0" newVersion="1.1.0.0" />
      </dependentAssembly>
      <dependentAssembly>
        <assemblyIdentity name="Microsoft.ApplicationInsights" publicKeyToken="31bf3856ad364e35" culture="neutral" />
        <bindingRedirect oldVersion="0.0.0.0-2.3.0.0" newVersion="2.3.0.0" />
      </dependentAssembly>
      <dependentAssembly>
        <assemblyIdentity name="Microsoft.AI.Agent.Intercept" publicKeyToken="31bf3856ad364e35" culture="neutral" />
        <bindingRedirect oldVersion="0.0.0.0-2.0.7.0" newVersion="2.0.7.0" />
      </dependentAssembly>
      <dependentAssembly>
        <assemblyIdentity name="Microsoft.AI.DependencyCollector" publicKeyToken="31bf3856ad364e35" culture="neutral" />
        <bindingRedirect oldVersion="0.0.0.0-2.3.0.0" newVersion="2.3.0.0" />
      </dependentAssembly>
      <dependentAssembly>
        <assemblyIdentity name="Microsoft.AI.PerfCounterCollector" publicKeyToken="31bf3856ad364e35" culture="neutral" />
        <bindingRedirect oldVersion="0.0.0.0-2.3.0.0" newVersion="2.3.0.0" />
      </dependentAssembly>
      <dependentAssembly>
        <assemblyIdentity name="Microsoft.AI.WindowsServer" publicKeyToken="31bf3856ad364e35" culture="neutral" />
        <bindingRedirect oldVersion="0.0.0.0-2.3.0.0" newVersion="2.3.0.0" />
      </dependentAssembly>
      <dependentAssembly>
        <assemblyIdentity name="Microsoft.AI.ServerTelemetryChannel" publicKeyToken="31bf3856ad364e35" culture="neutral" />
        <bindingRedirect oldVersion="0.0.0.0-2.3.0.0" newVersion="2.3.0.0" />
      </dependentAssembly>
    </assemblyBinding>
  </runtime>
  <appSettings>
    <!-- NotificationHubs specific app setings for messaging connections -->
    <add key="Microsoft.Azure.NotificationHubs.ConnectionString" value="Endpoint=sb://[your namespace].notificationhubs.windows.net;SharedAccessKeyName=RootManageSharedAccessKey;SharedAccessKey=[your secret]" />

    <!-- Disable compilation snapshots on Azure Web Apps, to avoid loading that assembly -->
    <add key="aspnet:PortableCompilationOutput" value="false" />
  </appSettings>
  <system.serviceModel>
    <extensions>
      <!-- In this extension section we are introducing all known service bus extensions. User can remove the ones they don't need. -->
      <behaviorExtensions>
        <add name="connectionStatusBehavior" type="Microsoft.ServiceBus.Configuration.ConnectionStatusElement, Microsoft.ServiceBus, Culture=neutral, PublicKeyToken=31bf3856ad364e35" />
        <add name="transportClientEndpointBehavior" type="Microsoft.ServiceBus.Configuration.TransportClientEndpointBehaviorElement, Microsoft.ServiceBus, Culture=neutral, PublicKeyToken=31bf3856ad364e35" />
        <add name="serviceRegistrySettings" type="Microsoft.ServiceBus.Configuration.ServiceRegistrySettingsElement, Microsoft.ServiceBus, Culture=neutral, PublicKeyToken=31bf3856ad364e35" />
      </behaviorExtensions>
      <bindingElementExtensions>
        <add name="netMessagingTransport" type="Microsoft.ServiceBus.Messaging.Configuration.NetMessagingTransportExtensionElement, Microsoft.ServiceBus,  Culture=neutral, PublicKeyToken=31bf3856ad364e35" />
        <add name="tcpRelayTransport" type="Microsoft.ServiceBus.Configuration.TcpRelayTransportElement, Microsoft.ServiceBus, Culture=neutral, PublicKeyToken=31bf3856ad364e35" />
        <add name="httpRelayTransport" type="Microsoft.ServiceBus.Configuration.HttpRelayTransportElement, Microsoft.ServiceBus, Culture=neutral, PublicKeyToken=31bf3856ad364e35" />
        <add name="httpsRelayTransport" type="Microsoft.ServiceBus.Configuration.HttpsRelayTransportElement, Microsoft.ServiceBus, Culture=neutral, PublicKeyToken=31bf3856ad364e35" />
        <add name="onewayRelayTransport" type="Microsoft.ServiceBus.Configuration.RelayedOnewayTransportElement, Microsoft.ServiceBus, Culture=neutral, PublicKeyToken=31bf3856ad364e35" />
      </bindingElementExtensions>
      <bindingExtensions>
        <add name="basicHttpRelayBinding" type="Microsoft.ServiceBus.Configuration.BasicHttpRelayBindingCollectionElement, Microsoft.ServiceBus, Culture=neutral, PublicKeyToken=31bf3856ad364e35" />
        <add name="webHttpRelayBinding" type="Microsoft.ServiceBus.Configuration.WebHttpRelayBindingCollectionElement, Microsoft.ServiceBus, Culture=neutral, PublicKeyToken=31bf3856ad364e35" />
        <add name="ws2007HttpRelayBinding" type="Microsoft.ServiceBus.Configuration.WS2007HttpRelayBindingCollectionElement, Microsoft.ServiceBus, Culture=neutral, PublicKeyToken=31bf3856ad364e35" />
        <add name="netTcpRelayBinding" type="Microsoft.ServiceBus.Configuration.NetTcpRelayBindingCollectionElement, Microsoft.ServiceBus, Culture=neutral, PublicKeyToken=31bf3856ad364e35" />
        <add name="netOnewayRelayBinding" type="Microsoft.ServiceBus.Configuration.NetOnewayRelayBindingCollectionElement, Microsoft.ServiceBus, Culture=neutral, PublicKeyToken=31bf3856ad364e35" />
        <add name="netEventRelayBinding" type="Microsoft.ServiceBus.Configuration.NetEventRelayBindingCollectionElement, Microsoft.ServiceBus, Culture=neutral, PublicKeyToken=31bf3856ad364e35" />
        <add name="netMessagingBinding" type="Microsoft.ServiceBus.Messaging.Configuration.NetMessagingBindingCollectionElement, Microsoft.ServiceBus, Culture=neutral, PublicKeyToken=31bf3856ad364e35" />
      </bindingExtensions>
    </extensions>
  </system.serviceModel>
</configuration>
<|MERGE_RESOLUTION|>--- conflicted
+++ resolved
@@ -1,286 +1,278 @@
-﻿<?xml version="1.0" encoding="utf-8"?>
-<!--
-  For more information on how to configure your ASP.NET application, please visit
-  http://go.microsoft.com/fwlink/?LinkId=301879
-  -->
-<configuration>
-
-  <!--
-    For a description of web.config changes see http://go.microsoft.com/fwlink/?LinkId=235367.
-
-    The following attributes can be set on the <httpRuntime> tag.
-      <system.Web>
-        <httpRuntime targetFramework="4.5" />
-      </system.Web>
-  -->
-  <location path="." inheritInChildApplications="false">
-    <system.web>
-      <compilation debug="true" targetFramework="4.6">
-        <assemblies>
-          <!-- Don't load a few assemblies inherited from root config that we have no need for -->
-          <remove assembly="System.ServiceModel.Web, Version=4.0.0.0, Culture=neutral, PublicKeyToken=31bf3856ad364e35" />
-          <remove assembly="System.WorkflowServices, Version=4.0.0.0, Culture=neutral, PublicKeyToken=31bf3856ad364e35" />
-          <remove assembly="System.Web.Extensions, Version=4.0.0.0, Culture=neutral, PublicKeyToken=31bf3856ad364e35" />
-          <remove assembly="System.Data.DataSetExtensions, Version=4.0.0.0, Culture=neutral, PublicKeyToken=b77a5c561934e089" />
-          <remove assembly="System.Web.DynamicData, Version=4.0.0.0, Culture=neutral, PublicKeyToken=31bf3856ad364e35" />
-          <remove assembly="System.Web.WebPages.Deployment, Version=1.0.0.0, Culture=neutral, PublicKeyToken=31bf3856ad364e35" />
-
-          <!-- Don't load all the bin assemblies, except for the only one we need -->
-          <remove assembly="*" />
-          <add assembly="Microsoft.Azure.WebJobs.Script.WebHost" />
-        </assemblies>
-      </compilation>
-      <pages>
-        <namespaces>
-          <clear />
-        </namespaces>
-      </pages>
-      <httpRuntime targetFramework="4.5" maxRequestLength="102400" />
-    </system.web>
-  </location>
-  <system.webServer>
-    <handlers>
-      <remove name="ExtensionlessUrlHandler-Integrated-4.0" />
-      <remove name="OPTIONSVerbHandler" />
-      <remove name="TRACEVerbHandler" />
-      <add name="ExtensionlessUrlHandler-Integrated-4.0" path="*." verb="*" type="System.Web.Handlers.TransferRequestHandler" preCondition="integratedMode,runtimeVersionv4.0" />
-    </handlers>
-    <validation validateIntegratedModeConfiguration="false" />
-    <security>
-      <requestFiltering>
-        <requestLimits maxAllowedContentLength="104857600" />
-      </requestFiltering>
-    </security>
-  </system.webServer>
-  <runtime>
-    <assemblyBinding xmlns="urn:schemas-microsoft-com:asm.v1">
-      <dependentAssembly>
-        <assemblyIdentity name="System.Collections.Immutable" publicKeyToken="b03f5f7f11d50a3a" culture="neutral" />
-        <bindingRedirect oldVersion="0.0.0.0-1.2.1.0" newVersion="1.2.1.0" />
-      </dependentAssembly>
-      <dependentAssembly>
-        <assemblyIdentity name="System.Reflection.Metadata" publicKeyToken="b03f5f7f11d50a3a" culture="neutral" />
-        <bindingRedirect oldVersion="0.0.0.0-1.4.1.0" newVersion="1.4.1.0" />
-      </dependentAssembly>
-      <dependentAssembly>
-        <assemblyIdentity name="System.Web.Helpers" publicKeyToken="31bf3856ad364e35" />
-        <bindingRedirect oldVersion="1.0.0.0-3.0.0.0" newVersion="3.0.0.0" />
-      </dependentAssembly>
-      <dependentAssembly>
-        <assemblyIdentity name="System.Web.Mvc" publicKeyToken="31bf3856ad364e35" />
-        <bindingRedirect oldVersion="1.0.0.0-5.2.3.0" newVersion="5.2.3.0" />
-      </dependentAssembly>
-      <dependentAssembly>
-        <assemblyIdentity name="System.Web.WebPages" publicKeyToken="31bf3856ad364e35" />
-        <bindingRedirect oldVersion="1.0.0.0-3.0.0.0" newVersion="3.0.0.0" />
-      </dependentAssembly>
-      <dependentAssembly>
-        <assemblyIdentity name="Newtonsoft.Json" publicKeyToken="30ad4fe6b2a6aeed" culture="neutral" />
-        <bindingRedirect oldVersion="0.0.0.0-9.0.0.0" newVersion="9.0.0.0" />
-      </dependentAssembly>
-      <dependentAssembly>
-        <assemblyIdentity name="System.Web.Http" publicKeyToken="31bf3856ad364e35" culture="neutral" />
-        <bindingRedirect oldVersion="0.0.0.0-5.2.3.0" newVersion="5.2.3.0" />
-      </dependentAssembly>
-      <dependentAssembly>
-        <assemblyIdentity name="System.Net.Http.Formatting" publicKeyToken="31bf3856ad364e35" culture="neutral" />
-        <bindingRedirect oldVersion="0.0.0.0-5.2.3.0" newVersion="5.2.3.0" />
-      </dependentAssembly>
-      <dependentAssembly>
-        <assemblyIdentity name="FSharp.Core" publicKeyToken="b03f5f7f11d50a3a" culture="neutral" />
-        <bindingRedirect oldVersion="0.0.0.0-4.4.0.0" newVersion="4.4.0.0" />
-      </dependentAssembly>
-      <dependentAssembly>
-        <assemblyIdentity name="Microsoft.Azure.WebJobs.Host" publicKeyToken="31bf3856ad364e35" culture="neutral" />
-<<<<<<< HEAD
-        <bindingRedirect oldVersion="0.0.0.0-2.1.0.0" newVersion="2.1.0.0" />
-      </dependentAssembly>
-      <dependentAssembly>
-        <assemblyIdentity name="Microsoft.Azure.WebJobs" publicKeyToken="31bf3856ad364e35" culture="neutral" />
-        <bindingRedirect oldVersion="0.0.0.0-2.1.0.0" newVersion="2.1.0.0" />
-=======
-        <bindingRedirect oldVersion="0.0.0.0-2.1.0.0" newVersion="2.0.0.0" />
-      </dependentAssembly>
-      <dependentAssembly>
-        <assemblyIdentity name="Microsoft.Azure.WebJobs" publicKeyToken="31bf3856ad364e35" culture="neutral" />
-        <bindingRedirect oldVersion="0.0.0.0-2.1.0.0" newVersion="2.0.0.0" />
-      </dependentAssembly>
-      <dependentAssembly>
-        <assemblyIdentity name="Microsoft.Azure.WebJobs.Logging" publicKeyToken="31bf3856ad364e35" culture="neutral" />
-        <bindingRedirect oldVersion="0.0.0.0-2.1.0.0" newVersion="2.0.0.0" />
-      </dependentAssembly>
-      <dependentAssembly>
-        <assemblyIdentity name="Microsoft.Azure.WebJobs.Extensions" culture="neutral" />
-        <bindingRedirect oldVersion="0.0.0.0-2.1.0.0" newVersion="2.0.0.0" />
-      </dependentAssembly>
-      <dependentAssembly>
-      <assemblyIdentity name="Microsoft.Azure.WebJobs.ServiceBus" publicKeyToken="31bf3856ad364e35" culture="neutral" />
-        <bindingRedirect oldVersion="0.0.0.0-2.1.0.0" newVersion="2.0.0.0" />
-      </dependentAssembly>
-      <dependentAssembly>
-        <assemblyIdentity name="Microsoft.Azure.WebJobs.Extensions.DocumentDB" culture="neutral" />
-        <bindingRedirect oldVersion="0.0.0.0-1.1.0.0" newVersion="1.0.0.0" />
-      </dependentAssembly>
-      <dependentAssembly>
-        <assemblyIdentity name="Microsoft.Azure.WebJobs.Extensions.MobileApps" culture="neutral" />
-        <bindingRedirect oldVersion="0.0.0.0-1.1.0.0" newVersion="1.0.0.0" />
-      </dependentAssembly>
-      <dependentAssembly>
-        <assemblyIdentity name="Microsoft.Azure.WebJobs.Extensions.NotificationHubs" culture="neutral" />
-        <bindingRedirect oldVersion="0.0.0.0-1.1.0.0" newVersion="1.0.0.0" />
-      </dependentAssembly>
-      <dependentAssembly>
-        <assemblyIdentity name="Microsoft.Azure.WebJobs.Extensions.SendGrid" culture="neutral" />
-        <bindingRedirect oldVersion="0.0.0.0-2.1.0.0" newVersion="2.0.0.0" />
-      </dependentAssembly>
-      <dependentAssembly>
-        <assemblyIdentity name="Microsoft.Azure.WebJobs.Extensions.Twilio" culture="neutral" />
-        <bindingRedirect oldVersion="0.0.0.0-1.1.0.0" newVersion="1.0.0.0" />
->>>>>>> 3f11f7a2
-      </dependentAssembly>
-      <dependentAssembly>
-        <assemblyIdentity name="Microsoft.WindowsAzure.Storage" publicKeyToken="31bf3856ad364e35" culture="neutral" />
-        <bindingRedirect oldVersion="0.0.0.0-7.2.1.0" newVersion="7.2.1.0" />
-      </dependentAssembly>
-      <dependentAssembly>
-        <assemblyIdentity name="System.Net.Http.Primitives" publicKeyToken="b03f5f7f11d50a3a" culture="neutral" />
-        <bindingRedirect oldVersion="0.0.0.0-4.2.29.0" newVersion="4.2.29.0" />
-      </dependentAssembly>
-      <dependentAssembly>
-        <assemblyIdentity name="Microsoft.Azure.Documents.Client" publicKeyToken="31bf3856ad364e35" culture="neutral" />
-        <bindingRedirect oldVersion="0.0.0.0-1.11.0.0" newVersion="1.11.0.0" />
-      </dependentAssembly>
-      <dependentAssembly>
-        <assemblyIdentity name="Microsoft.Data.Services.Client" publicKeyToken="31bf3856ad364e35" culture="neutral" />
-        <bindingRedirect oldVersion="0.0.0.0-5.8.1.0" newVersion="5.8.1.0" />
-      </dependentAssembly>
-      <dependentAssembly>
-        <assemblyIdentity name="Microsoft.Data.OData" publicKeyToken="31bf3856ad364e35" culture="neutral" />
-        <bindingRedirect oldVersion="0.0.0.0-5.8.1.0" newVersion="5.8.1.0" />
-      </dependentAssembly>
-      <dependentAssembly>
-        <assemblyIdentity name="Microsoft.Data.Edm" publicKeyToken="31bf3856ad364e35" culture="neutral" />
-        <bindingRedirect oldVersion="0.0.0.0-5.8.1.0" newVersion="5.8.1.0" />
-      </dependentAssembly>
-      <dependentAssembly>
-        <assemblyIdentity name="Microsoft.ServiceBus" publicKeyToken="31bf3856ad364e35" culture="neutral" />
-        <bindingRedirect oldVersion="0.0.0.0-3.0.0.0" newVersion="3.0.0.0" />
-      </dependentAssembly>
-      <dependentAssembly>
-        <assemblyIdentity name="Microsoft.WindowsAzure.Mobile" publicKeyToken="31bf3856ad364e35" culture="neutral" />
-        <bindingRedirect oldVersion="0.0.0.0-3.0.0.0" newVersion="3.0.0.0" />
-      </dependentAssembly>
-      <dependentAssembly>
-        <assemblyIdentity name="System.IO.FileSystem" publicKeyToken="b03f5f7f11d50a3a" culture="neutral" />
-        <bindingRedirect oldVersion="0.0.0.0-4.0.2.0" newVersion="4.0.2.0" />
-      </dependentAssembly>
-      <dependentAssembly>
-        <assemblyIdentity name="System.Diagnostics.StackTrace" publicKeyToken="b03f5f7f11d50a3a" culture="neutral" />
-        <bindingRedirect oldVersion="0.0.0.0-4.0.3.0" newVersion="4.0.3.0" />
-      </dependentAssembly>
-      <dependentAssembly>
-        <assemblyIdentity name="System.IO.FileSystem.Primitives" publicKeyToken="b03f5f7f11d50a3a" culture="neutral" />
-        <bindingRedirect oldVersion="0.0.0.0-4.0.2.0" newVersion="4.0.2.0" />
-      </dependentAssembly>
-      <dependentAssembly>
-        <assemblyIdentity name="Autofac" publicKeyToken="17863af14b0044da" culture="neutral" />
-        <bindingRedirect oldVersion="0.0.0.0-4.2.1.0" newVersion="4.2.1.0" />
-      </dependentAssembly>
-      <dependentAssembly>
-        <assemblyIdentity name="System.IO.Compression" publicKeyToken="b77a5c561934e089" culture="neutral" />
-        <!--Explicitly redirecting back to 4.0.0. See https://github.com/dotnet/corefx/issues/15693 for details-->
-        <bindingRedirect oldVersion="0.0.0.0-4.1.2.0" newVersion="4.0.0.0" />
-      </dependentAssembly>
-      <dependentAssembly>
-        <assemblyIdentity name="System.Security.Cryptography.Primitives" publicKeyToken="b03f5f7f11d50a3a" culture="neutral" />
-        <bindingRedirect oldVersion="0.0.0.0-4.0.1.0" newVersion="4.0.1.0" />
-      </dependentAssembly>
-      <dependentAssembly>
-        <assemblyIdentity name="System.Xml.XPath.XDocument" publicKeyToken="b03f5f7f11d50a3a" culture="neutral" />
-        <bindingRedirect oldVersion="0.0.0.0-4.0.2.0" newVersion="4.0.2.0" />
-      </dependentAssembly>
-      <dependentAssembly>
-        <assemblyIdentity name="System.Diagnostics.FileVersionInfo" publicKeyToken="b03f5f7f11d50a3a" culture="neutral" />
-        <bindingRedirect oldVersion="0.0.0.0-4.0.1.0" newVersion="4.0.1.0" />
-      </dependentAssembly>
-      <dependentAssembly>
-        <assemblyIdentity name="Microsoft.Extensions.Primitives" publicKeyToken="adb9793829ddae60" culture="neutral" />
-        <bindingRedirect oldVersion="0.0.0.0-1.0.1.0" newVersion="1.0.1.0" />
-      </dependentAssembly>
-      <dependentAssembly>
-        <assemblyIdentity name="System.Net.Http" publicKeyToken="b03f5f7f11d50a3a" culture="neutral" />
-        <!--Explicitly redirecting back to 4.0.0. See https://github.com/dotnet/corefx/issues/16805 for details-->
-        <bindingRedirect oldVersion="0.0.0.0-4.1.1.0" newVersion="4.0.0.0" />
-      </dependentAssembly>
-      <dependentAssembly>
-        <assemblyIdentity name="Microsoft.Extensions.Logging.Abstractions" publicKeyToken="adb9793829ddae60" culture="neutral" />
-        <bindingRedirect oldVersion="0.0.0.0-1.1.1.0" newVersion="1.1.1.0" />
-      </dependentAssembly>
-      <dependentAssembly>
-        <assemblyIdentity name="System.Diagnostics.DiagnosticSource" publicKeyToken="cc7b13ffcd2ddd51" culture="neutral" />
-        <bindingRedirect oldVersion="0.0.0.0-4.0.1.0" newVersion="4.0.1.0" />
-      </dependentAssembly>
-      <dependentAssembly>
-        <assemblyIdentity name="Microsoft.Extensions.DependencyInjection.Abstractions" publicKeyToken="adb9793829ddae60" culture="neutral" />
-        <bindingRedirect oldVersion="0.0.0.0-1.1.0.0" newVersion="1.1.0.0" />
-      </dependentAssembly>
-      <dependentAssembly>
-        <assemblyIdentity name="Microsoft.ApplicationInsights" publicKeyToken="31bf3856ad364e35" culture="neutral" />
-        <bindingRedirect oldVersion="0.0.0.0-2.3.0.0" newVersion="2.3.0.0" />
-      </dependentAssembly>
-      <dependentAssembly>
-        <assemblyIdentity name="Microsoft.AI.Agent.Intercept" publicKeyToken="31bf3856ad364e35" culture="neutral" />
-        <bindingRedirect oldVersion="0.0.0.0-2.0.7.0" newVersion="2.0.7.0" />
-      </dependentAssembly>
-      <dependentAssembly>
-        <assemblyIdentity name="Microsoft.AI.DependencyCollector" publicKeyToken="31bf3856ad364e35" culture="neutral" />
-        <bindingRedirect oldVersion="0.0.0.0-2.3.0.0" newVersion="2.3.0.0" />
-      </dependentAssembly>
-      <dependentAssembly>
-        <assemblyIdentity name="Microsoft.AI.PerfCounterCollector" publicKeyToken="31bf3856ad364e35" culture="neutral" />
-        <bindingRedirect oldVersion="0.0.0.0-2.3.0.0" newVersion="2.3.0.0" />
-      </dependentAssembly>
-      <dependentAssembly>
-        <assemblyIdentity name="Microsoft.AI.WindowsServer" publicKeyToken="31bf3856ad364e35" culture="neutral" />
-        <bindingRedirect oldVersion="0.0.0.0-2.3.0.0" newVersion="2.3.0.0" />
-      </dependentAssembly>
-      <dependentAssembly>
-        <assemblyIdentity name="Microsoft.AI.ServerTelemetryChannel" publicKeyToken="31bf3856ad364e35" culture="neutral" />
-        <bindingRedirect oldVersion="0.0.0.0-2.3.0.0" newVersion="2.3.0.0" />
-      </dependentAssembly>
-    </assemblyBinding>
-  </runtime>
-  <appSettings>
-    <!-- NotificationHubs specific app setings for messaging connections -->
-    <add key="Microsoft.Azure.NotificationHubs.ConnectionString" value="Endpoint=sb://[your namespace].notificationhubs.windows.net;SharedAccessKeyName=RootManageSharedAccessKey;SharedAccessKey=[your secret]" />
-
-    <!-- Disable compilation snapshots on Azure Web Apps, to avoid loading that assembly -->
-    <add key="aspnet:PortableCompilationOutput" value="false" />
-  </appSettings>
-  <system.serviceModel>
-    <extensions>
-      <!-- In this extension section we are introducing all known service bus extensions. User can remove the ones they don't need. -->
-      <behaviorExtensions>
-        <add name="connectionStatusBehavior" type="Microsoft.ServiceBus.Configuration.ConnectionStatusElement, Microsoft.ServiceBus, Culture=neutral, PublicKeyToken=31bf3856ad364e35" />
-        <add name="transportClientEndpointBehavior" type="Microsoft.ServiceBus.Configuration.TransportClientEndpointBehaviorElement, Microsoft.ServiceBus, Culture=neutral, PublicKeyToken=31bf3856ad364e35" />
-        <add name="serviceRegistrySettings" type="Microsoft.ServiceBus.Configuration.ServiceRegistrySettingsElement, Microsoft.ServiceBus, Culture=neutral, PublicKeyToken=31bf3856ad364e35" />
-      </behaviorExtensions>
-      <bindingElementExtensions>
-        <add name="netMessagingTransport" type="Microsoft.ServiceBus.Messaging.Configuration.NetMessagingTransportExtensionElement, Microsoft.ServiceBus,  Culture=neutral, PublicKeyToken=31bf3856ad364e35" />
-        <add name="tcpRelayTransport" type="Microsoft.ServiceBus.Configuration.TcpRelayTransportElement, Microsoft.ServiceBus, Culture=neutral, PublicKeyToken=31bf3856ad364e35" />
-        <add name="httpRelayTransport" type="Microsoft.ServiceBus.Configuration.HttpRelayTransportElement, Microsoft.ServiceBus, Culture=neutral, PublicKeyToken=31bf3856ad364e35" />
-        <add name="httpsRelayTransport" type="Microsoft.ServiceBus.Configuration.HttpsRelayTransportElement, Microsoft.ServiceBus, Culture=neutral, PublicKeyToken=31bf3856ad364e35" />
-        <add name="onewayRelayTransport" type="Microsoft.ServiceBus.Configuration.RelayedOnewayTransportElement, Microsoft.ServiceBus, Culture=neutral, PublicKeyToken=31bf3856ad364e35" />
-      </bindingElementExtensions>
-      <bindingExtensions>
-        <add name="basicHttpRelayBinding" type="Microsoft.ServiceBus.Configuration.BasicHttpRelayBindingCollectionElement, Microsoft.ServiceBus, Culture=neutral, PublicKeyToken=31bf3856ad364e35" />
-        <add name="webHttpRelayBinding" type="Microsoft.ServiceBus.Configuration.WebHttpRelayBindingCollectionElement, Microsoft.ServiceBus, Culture=neutral, PublicKeyToken=31bf3856ad364e35" />
-        <add name="ws2007HttpRelayBinding" type="Microsoft.ServiceBus.Configuration.WS2007HttpRelayBindingCollectionElement, Microsoft.ServiceBus, Culture=neutral, PublicKeyToken=31bf3856ad364e35" />
-        <add name="netTcpRelayBinding" type="Microsoft.ServiceBus.Configuration.NetTcpRelayBindingCollectionElement, Microsoft.ServiceBus, Culture=neutral, PublicKeyToken=31bf3856ad364e35" />
-        <add name="netOnewayRelayBinding" type="Microsoft.ServiceBus.Configuration.NetOnewayRelayBindingCollectionElement, Microsoft.ServiceBus, Culture=neutral, PublicKeyToken=31bf3856ad364e35" />
-        <add name="netEventRelayBinding" type="Microsoft.ServiceBus.Configuration.NetEventRelayBindingCollectionElement, Microsoft.ServiceBus, Culture=neutral, PublicKeyToken=31bf3856ad364e35" />
-        <add name="netMessagingBinding" type="Microsoft.ServiceBus.Messaging.Configuration.NetMessagingBindingCollectionElement, Microsoft.ServiceBus, Culture=neutral, PublicKeyToken=31bf3856ad364e35" />
-      </bindingExtensions>
-    </extensions>
-  </system.serviceModel>
-</configuration>
+﻿<?xml version="1.0" encoding="utf-8"?>
+<!--
+  For more information on how to configure your ASP.NET application, please visit
+  http://go.microsoft.com/fwlink/?LinkId=301879
+  -->
+<configuration>
+
+  <!--
+    For a description of web.config changes see http://go.microsoft.com/fwlink/?LinkId=235367.
+
+    The following attributes can be set on the <httpRuntime> tag.
+      <system.Web>
+        <httpRuntime targetFramework="4.5" />
+      </system.Web>
+  -->
+  <location path="." inheritInChildApplications="false">
+    <system.web>
+      <compilation debug="true" targetFramework="4.6">
+        <assemblies>
+          <!-- Don't load a few assemblies inherited from root config that we have no need for -->
+          <remove assembly="System.ServiceModel.Web, Version=4.0.0.0, Culture=neutral, PublicKeyToken=31bf3856ad364e35" />
+          <remove assembly="System.WorkflowServices, Version=4.0.0.0, Culture=neutral, PublicKeyToken=31bf3856ad364e35" />
+          <remove assembly="System.Web.Extensions, Version=4.0.0.0, Culture=neutral, PublicKeyToken=31bf3856ad364e35" />
+          <remove assembly="System.Data.DataSetExtensions, Version=4.0.0.0, Culture=neutral, PublicKeyToken=b77a5c561934e089" />
+          <remove assembly="System.Web.DynamicData, Version=4.0.0.0, Culture=neutral, PublicKeyToken=31bf3856ad364e35" />
+          <remove assembly="System.Web.WebPages.Deployment, Version=1.0.0.0, Culture=neutral, PublicKeyToken=31bf3856ad364e35" />
+
+          <!-- Don't load all the bin assemblies, except for the only one we need -->
+          <remove assembly="*" />
+          <add assembly="Microsoft.Azure.WebJobs.Script.WebHost" />
+        </assemblies>
+      </compilation>
+      <pages>
+        <namespaces>
+          <clear />
+        </namespaces>
+      </pages>
+      <httpRuntime targetFramework="4.5" maxRequestLength="102400" />
+    </system.web>
+  </location>
+  <system.webServer>
+    <handlers>
+      <remove name="ExtensionlessUrlHandler-Integrated-4.0" />
+      <remove name="OPTIONSVerbHandler" />
+      <remove name="TRACEVerbHandler" />
+      <add name="ExtensionlessUrlHandler-Integrated-4.0" path="*." verb="*" type="System.Web.Handlers.TransferRequestHandler" preCondition="integratedMode,runtimeVersionv4.0" />
+    </handlers>
+    <validation validateIntegratedModeConfiguration="false" />
+    <security>
+      <requestFiltering>
+        <requestLimits maxAllowedContentLength="104857600" />
+      </requestFiltering>
+    </security>
+  </system.webServer>
+  <runtime>
+    <assemblyBinding xmlns="urn:schemas-microsoft-com:asm.v1">
+      <dependentAssembly>
+        <assemblyIdentity name="System.Collections.Immutable" publicKeyToken="b03f5f7f11d50a3a" culture="neutral" />
+        <bindingRedirect oldVersion="0.0.0.0-1.2.1.0" newVersion="1.2.1.0" />
+      </dependentAssembly>
+      <dependentAssembly>
+        <assemblyIdentity name="System.Reflection.Metadata" publicKeyToken="b03f5f7f11d50a3a" culture="neutral" />
+        <bindingRedirect oldVersion="0.0.0.0-1.4.1.0" newVersion="1.4.1.0" />
+      </dependentAssembly>
+      <dependentAssembly>
+        <assemblyIdentity name="System.Web.Helpers" publicKeyToken="31bf3856ad364e35" />
+        <bindingRedirect oldVersion="1.0.0.0-3.0.0.0" newVersion="3.0.0.0" />
+      </dependentAssembly>
+      <dependentAssembly>
+        <assemblyIdentity name="System.Web.Mvc" publicKeyToken="31bf3856ad364e35" />
+        <bindingRedirect oldVersion="1.0.0.0-5.2.3.0" newVersion="5.2.3.0" />
+      </dependentAssembly>
+      <dependentAssembly>
+        <assemblyIdentity name="System.Web.WebPages" publicKeyToken="31bf3856ad364e35" />
+        <bindingRedirect oldVersion="1.0.0.0-3.0.0.0" newVersion="3.0.0.0" />
+      </dependentAssembly>
+      <dependentAssembly>
+        <assemblyIdentity name="Newtonsoft.Json" publicKeyToken="30ad4fe6b2a6aeed" culture="neutral" />
+        <bindingRedirect oldVersion="0.0.0.0-9.0.0.0" newVersion="9.0.0.0" />
+      </dependentAssembly>
+      <dependentAssembly>
+        <assemblyIdentity name="System.Web.Http" publicKeyToken="31bf3856ad364e35" culture="neutral" />
+        <bindingRedirect oldVersion="0.0.0.0-5.2.3.0" newVersion="5.2.3.0" />
+      </dependentAssembly>
+      <dependentAssembly>
+        <assemblyIdentity name="System.Net.Http.Formatting" publicKeyToken="31bf3856ad364e35" culture="neutral" />
+        <bindingRedirect oldVersion="0.0.0.0-5.2.3.0" newVersion="5.2.3.0" />
+      </dependentAssembly>
+      <dependentAssembly>
+        <assemblyIdentity name="FSharp.Core" publicKeyToken="b03f5f7f11d50a3a" culture="neutral" />
+        <bindingRedirect oldVersion="0.0.0.0-4.4.0.0" newVersion="4.4.0.0" />
+      </dependentAssembly>
+      <dependentAssembly>
+        <assemblyIdentity name="Microsoft.Azure.WebJobs.Host" publicKeyToken="31bf3856ad364e35" culture="neutral" />
+        <bindingRedirect oldVersion="0.0.0.0-2.1.0.0" newVersion="2.1.0.0" />
+      </dependentAssembly>
+      <dependentAssembly>
+        <assemblyIdentity name="Microsoft.Azure.WebJobs" publicKeyToken="31bf3856ad364e35" culture="neutral" />
+        <bindingRedirect oldVersion="0.0.0.0-2.1.0.0" newVersion="2.1.0.0" />
+      </dependentAssembly>
+      <dependentAssembly>
+        <assemblyIdentity name="Microsoft.Azure.WebJobs.Logging" publicKeyToken="31bf3856ad364e35" culture="neutral" />
+        <bindingRedirect oldVersion="0.0.0.0-2.1.0.0" newVersion="2.1.0.0" />
+      </dependentAssembly>
+      <dependentAssembly>
+        <assemblyIdentity name="Microsoft.Azure.WebJobs.Extensions" culture="neutral" />
+        <bindingRedirect oldVersion="0.0.0.0-2.1.0.0" newVersion="2.1.0.0" />
+      </dependentAssembly>
+      <dependentAssembly>
+      <assemblyIdentity name="Microsoft.Azure.WebJobs.ServiceBus" publicKeyToken="31bf3856ad364e35" culture="neutral" />
+        <bindingRedirect oldVersion="0.0.0.0-2.1.0.0" newVersion="2.1.0.0" />
+      </dependentAssembly>
+      <dependentAssembly>
+        <assemblyIdentity name="Microsoft.Azure.WebJobs.Extensions.DocumentDB" culture="neutral" />
+        <bindingRedirect oldVersion="0.0.0.0-1.1.0.0" newVersion="1.1.0.0" />
+      </dependentAssembly>
+      <dependentAssembly>
+        <assemblyIdentity name="Microsoft.Azure.WebJobs.Extensions.MobileApps" culture="neutral" />
+        <bindingRedirect oldVersion="0.0.0.0-1.1.0.0" newVersion="1.1.0.0" />
+      </dependentAssembly>
+      <dependentAssembly>
+        <assemblyIdentity name="Microsoft.Azure.WebJobs.Extensions.NotificationHubs" culture="neutral" />
+        <bindingRedirect oldVersion="0.0.0.0-1.1.0.0" newVersion="1.1.0.0" />
+      </dependentAssembly>
+      <dependentAssembly>
+        <assemblyIdentity name="Microsoft.Azure.WebJobs.Extensions.SendGrid" culture="neutral" />
+        <bindingRedirect oldVersion="0.0.0.0-2.1.0.0" newVersion="2.1.0.0" />
+      </dependentAssembly>
+      <dependentAssembly>
+        <assemblyIdentity name="Microsoft.Azure.WebJobs.Extensions.Twilio" culture="neutral" />
+        <bindingRedirect oldVersion="0.0.0.0-1.1.0.0" newVersion="1.1.0.0" />
+      </dependentAssembly>
+      <dependentAssembly>
+        <assemblyIdentity name="Microsoft.WindowsAzure.Storage" publicKeyToken="31bf3856ad364e35" culture="neutral" />
+        <bindingRedirect oldVersion="0.0.0.0-7.2.1.0" newVersion="7.2.1.0" />
+      </dependentAssembly>
+      <dependentAssembly>
+        <assemblyIdentity name="System.Net.Http.Primitives" publicKeyToken="b03f5f7f11d50a3a" culture="neutral" />
+        <bindingRedirect oldVersion="0.0.0.0-4.2.29.0" newVersion="4.2.29.0" />
+      </dependentAssembly>
+      <dependentAssembly>
+        <assemblyIdentity name="Microsoft.Azure.Documents.Client" publicKeyToken="31bf3856ad364e35" culture="neutral" />
+        <bindingRedirect oldVersion="0.0.0.0-1.11.0.0" newVersion="1.11.0.0" />
+      </dependentAssembly>
+      <dependentAssembly>
+        <assemblyIdentity name="Microsoft.Data.Services.Client" publicKeyToken="31bf3856ad364e35" culture="neutral" />
+        <bindingRedirect oldVersion="0.0.0.0-5.8.1.0" newVersion="5.8.1.0" />
+      </dependentAssembly>
+      <dependentAssembly>
+        <assemblyIdentity name="Microsoft.Data.OData" publicKeyToken="31bf3856ad364e35" culture="neutral" />
+        <bindingRedirect oldVersion="0.0.0.0-5.8.1.0" newVersion="5.8.1.0" />
+      </dependentAssembly>
+      <dependentAssembly>
+        <assemblyIdentity name="Microsoft.Data.Edm" publicKeyToken="31bf3856ad364e35" culture="neutral" />
+        <bindingRedirect oldVersion="0.0.0.0-5.8.1.0" newVersion="5.8.1.0" />
+      </dependentAssembly>
+      <dependentAssembly>
+        <assemblyIdentity name="Microsoft.ServiceBus" publicKeyToken="31bf3856ad364e35" culture="neutral" />
+        <bindingRedirect oldVersion="0.0.0.0-3.0.0.0" newVersion="3.0.0.0" />
+      </dependentAssembly>
+      <dependentAssembly>
+        <assemblyIdentity name="Microsoft.WindowsAzure.Mobile" publicKeyToken="31bf3856ad364e35" culture="neutral" />
+        <bindingRedirect oldVersion="0.0.0.0-3.0.0.0" newVersion="3.0.0.0" />
+      </dependentAssembly>
+      <dependentAssembly>
+        <assemblyIdentity name="System.IO.FileSystem" publicKeyToken="b03f5f7f11d50a3a" culture="neutral" />
+        <bindingRedirect oldVersion="0.0.0.0-4.0.2.0" newVersion="4.0.2.0" />
+      </dependentAssembly>
+      <dependentAssembly>
+        <assemblyIdentity name="System.Diagnostics.StackTrace" publicKeyToken="b03f5f7f11d50a3a" culture="neutral" />
+        <bindingRedirect oldVersion="0.0.0.0-4.0.3.0" newVersion="4.0.3.0" />
+      </dependentAssembly>
+      <dependentAssembly>
+        <assemblyIdentity name="System.IO.FileSystem.Primitives" publicKeyToken="b03f5f7f11d50a3a" culture="neutral" />
+        <bindingRedirect oldVersion="0.0.0.0-4.0.2.0" newVersion="4.0.2.0" />
+      </dependentAssembly>
+      <dependentAssembly>
+        <assemblyIdentity name="Autofac" publicKeyToken="17863af14b0044da" culture="neutral" />
+        <bindingRedirect oldVersion="0.0.0.0-4.2.1.0" newVersion="4.2.1.0" />
+      </dependentAssembly>
+      <dependentAssembly>
+        <assemblyIdentity name="System.IO.Compression" publicKeyToken="b77a5c561934e089" culture="neutral" />
+        <!--Explicitly redirecting back to 4.0.0. See https://github.com/dotnet/corefx/issues/15693 for details-->
+        <bindingRedirect oldVersion="0.0.0.0-4.1.2.0" newVersion="4.0.0.0" />
+      </dependentAssembly>
+      <dependentAssembly>
+        <assemblyIdentity name="System.Security.Cryptography.Primitives" publicKeyToken="b03f5f7f11d50a3a" culture="neutral" />
+        <bindingRedirect oldVersion="0.0.0.0-4.0.1.0" newVersion="4.0.1.0" />
+      </dependentAssembly>
+      <dependentAssembly>
+        <assemblyIdentity name="System.Xml.XPath.XDocument" publicKeyToken="b03f5f7f11d50a3a" culture="neutral" />
+        <bindingRedirect oldVersion="0.0.0.0-4.0.2.0" newVersion="4.0.2.0" />
+      </dependentAssembly>
+      <dependentAssembly>
+        <assemblyIdentity name="System.Diagnostics.FileVersionInfo" publicKeyToken="b03f5f7f11d50a3a" culture="neutral" />
+        <bindingRedirect oldVersion="0.0.0.0-4.0.1.0" newVersion="4.0.1.0" />
+      </dependentAssembly>
+      <dependentAssembly>
+        <assemblyIdentity name="Microsoft.Extensions.Primitives" publicKeyToken="adb9793829ddae60" culture="neutral" />
+        <bindingRedirect oldVersion="0.0.0.0-1.0.1.0" newVersion="1.0.1.0" />
+      </dependentAssembly>
+      <dependentAssembly>
+        <assemblyIdentity name="System.Net.Http" publicKeyToken="b03f5f7f11d50a3a" culture="neutral" />
+        <!--Explicitly redirecting back to 4.0.0. See https://github.com/dotnet/corefx/issues/16805 for details-->
+        <bindingRedirect oldVersion="0.0.0.0-4.1.1.0" newVersion="4.0.0.0" />
+      </dependentAssembly>
+      <dependentAssembly>
+        <assemblyIdentity name="Microsoft.Extensions.Logging.Abstractions" publicKeyToken="adb9793829ddae60" culture="neutral" />
+        <bindingRedirect oldVersion="0.0.0.0-1.1.1.0" newVersion="1.1.1.0" />
+      </dependentAssembly>
+      <dependentAssembly>
+        <assemblyIdentity name="System.Diagnostics.DiagnosticSource" publicKeyToken="cc7b13ffcd2ddd51" culture="neutral" />
+        <bindingRedirect oldVersion="0.0.0.0-4.0.1.0" newVersion="4.0.1.0" />
+      </dependentAssembly>
+      <dependentAssembly>
+        <assemblyIdentity name="Microsoft.Extensions.DependencyInjection.Abstractions" publicKeyToken="adb9793829ddae60" culture="neutral" />
+        <bindingRedirect oldVersion="0.0.0.0-1.1.0.0" newVersion="1.1.0.0" />
+      </dependentAssembly>
+      <dependentAssembly>
+        <assemblyIdentity name="Microsoft.ApplicationInsights" publicKeyToken="31bf3856ad364e35" culture="neutral" />
+        <bindingRedirect oldVersion="0.0.0.0-2.3.0.0" newVersion="2.3.0.0" />
+      </dependentAssembly>
+      <dependentAssembly>
+        <assemblyIdentity name="Microsoft.AI.Agent.Intercept" publicKeyToken="31bf3856ad364e35" culture="neutral" />
+        <bindingRedirect oldVersion="0.0.0.0-2.0.7.0" newVersion="2.0.7.0" />
+      </dependentAssembly>
+      <dependentAssembly>
+        <assemblyIdentity name="Microsoft.AI.DependencyCollector" publicKeyToken="31bf3856ad364e35" culture="neutral" />
+        <bindingRedirect oldVersion="0.0.0.0-2.3.0.0" newVersion="2.3.0.0" />
+      </dependentAssembly>
+      <dependentAssembly>
+        <assemblyIdentity name="Microsoft.AI.PerfCounterCollector" publicKeyToken="31bf3856ad364e35" culture="neutral" />
+        <bindingRedirect oldVersion="0.0.0.0-2.3.0.0" newVersion="2.3.0.0" />
+      </dependentAssembly>
+      <dependentAssembly>
+        <assemblyIdentity name="Microsoft.AI.WindowsServer" publicKeyToken="31bf3856ad364e35" culture="neutral" />
+        <bindingRedirect oldVersion="0.0.0.0-2.3.0.0" newVersion="2.3.0.0" />
+      </dependentAssembly>
+      <dependentAssembly>
+        <assemblyIdentity name="Microsoft.AI.ServerTelemetryChannel" publicKeyToken="31bf3856ad364e35" culture="neutral" />
+        <bindingRedirect oldVersion="0.0.0.0-2.3.0.0" newVersion="2.3.0.0" />
+      </dependentAssembly>
+    </assemblyBinding>
+  </runtime>
+  <appSettings>
+    <!-- NotificationHubs specific app setings for messaging connections -->
+    <add key="Microsoft.Azure.NotificationHubs.ConnectionString" value="Endpoint=sb://[your namespace].notificationhubs.windows.net;SharedAccessKeyName=RootManageSharedAccessKey;SharedAccessKey=[your secret]" />
+
+    <!-- Disable compilation snapshots on Azure Web Apps, to avoid loading that assembly -->
+    <add key="aspnet:PortableCompilationOutput" value="false" />
+  </appSettings>
+  <system.serviceModel>
+    <extensions>
+      <!-- In this extension section we are introducing all known service bus extensions. User can remove the ones they don't need. -->
+      <behaviorExtensions>
+        <add name="connectionStatusBehavior" type="Microsoft.ServiceBus.Configuration.ConnectionStatusElement, Microsoft.ServiceBus, Culture=neutral, PublicKeyToken=31bf3856ad364e35" />
+        <add name="transportClientEndpointBehavior" type="Microsoft.ServiceBus.Configuration.TransportClientEndpointBehaviorElement, Microsoft.ServiceBus, Culture=neutral, PublicKeyToken=31bf3856ad364e35" />
+        <add name="serviceRegistrySettings" type="Microsoft.ServiceBus.Configuration.ServiceRegistrySettingsElement, Microsoft.ServiceBus, Culture=neutral, PublicKeyToken=31bf3856ad364e35" />
+      </behaviorExtensions>
+      <bindingElementExtensions>
+        <add name="netMessagingTransport" type="Microsoft.ServiceBus.Messaging.Configuration.NetMessagingTransportExtensionElement, Microsoft.ServiceBus,  Culture=neutral, PublicKeyToken=31bf3856ad364e35" />
+        <add name="tcpRelayTransport" type="Microsoft.ServiceBus.Configuration.TcpRelayTransportElement, Microsoft.ServiceBus, Culture=neutral, PublicKeyToken=31bf3856ad364e35" />
+        <add name="httpRelayTransport" type="Microsoft.ServiceBus.Configuration.HttpRelayTransportElement, Microsoft.ServiceBus, Culture=neutral, PublicKeyToken=31bf3856ad364e35" />
+        <add name="httpsRelayTransport" type="Microsoft.ServiceBus.Configuration.HttpsRelayTransportElement, Microsoft.ServiceBus, Culture=neutral, PublicKeyToken=31bf3856ad364e35" />
+        <add name="onewayRelayTransport" type="Microsoft.ServiceBus.Configuration.RelayedOnewayTransportElement, Microsoft.ServiceBus, Culture=neutral, PublicKeyToken=31bf3856ad364e35" />
+      </bindingElementExtensions>
+      <bindingExtensions>
+        <add name="basicHttpRelayBinding" type="Microsoft.ServiceBus.Configuration.BasicHttpRelayBindingCollectionElement, Microsoft.ServiceBus, Culture=neutral, PublicKeyToken=31bf3856ad364e35" />
+        <add name="webHttpRelayBinding" type="Microsoft.ServiceBus.Configuration.WebHttpRelayBindingCollectionElement, Microsoft.ServiceBus, Culture=neutral, PublicKeyToken=31bf3856ad364e35" />
+        <add name="ws2007HttpRelayBinding" type="Microsoft.ServiceBus.Configuration.WS2007HttpRelayBindingCollectionElement, Microsoft.ServiceBus, Culture=neutral, PublicKeyToken=31bf3856ad364e35" />
+        <add name="netTcpRelayBinding" type="Microsoft.ServiceBus.Configuration.NetTcpRelayBindingCollectionElement, Microsoft.ServiceBus, Culture=neutral, PublicKeyToken=31bf3856ad364e35" />
+        <add name="netOnewayRelayBinding" type="Microsoft.ServiceBus.Configuration.NetOnewayRelayBindingCollectionElement, Microsoft.ServiceBus, Culture=neutral, PublicKeyToken=31bf3856ad364e35" />
+        <add name="netEventRelayBinding" type="Microsoft.ServiceBus.Configuration.NetEventRelayBindingCollectionElement, Microsoft.ServiceBus, Culture=neutral, PublicKeyToken=31bf3856ad364e35" />
+        <add name="netMessagingBinding" type="Microsoft.ServiceBus.Messaging.Configuration.NetMessagingBindingCollectionElement, Microsoft.ServiceBus, Culture=neutral, PublicKeyToken=31bf3856ad364e35" />
+      </bindingExtensions>
+    </extensions>
+  </system.serviceModel>
+</configuration>