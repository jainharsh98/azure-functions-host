--- conflicted
+++ resolved
@@ -42,15 +42,9 @@
     <PackageReference Include="Azure.Core" Version="1.19.0" />
     <PackageReference Include="Azure.Identity" Version="1.4.1" />
     <PackageReference Include="Azure.Storage.Blobs" Version="12.9.0" />
-<<<<<<< HEAD
-    <PackageReference Include="Microsoft.Azure.WebJobs" Version="3.0.31" />
+    <PackageReference Include="Microsoft.Azure.WebJobs" Version="3.0.32-11886" />
     <PackageReference Include="Microsoft.Azure.WebJobs.Host.Storage" Version="5.0.0-beta.1" />
     <PackageReference Include="Microsoft.Extensions.Azure" Version="1.1.1" />
-=======
-    <PackageReference Include="Microsoft.Azure.WebJobs" Version="3.0.32-11886" />
-    <PackageReference Include="Microsoft.Azure.WebJobs.Host.Storage" Version="4.0.4-11874" />
-    <PackageReference Include="Microsoft.Extensions.Azure" Version="1.1.0-beta.2" />
->>>>>>> 4f01465e
     <PackageReference Include="Microsoft.AspNetCore.Mvc.WebApiCompatShim" Version="2.2.0">
       <NoWarn>NU1701</NoWarn>
     </PackageReference>
