--- conflicted
+++ resolved
@@ -47,11 +47,8 @@
         public const string AzureFilesContentShare = "WEBSITE_CONTENTSHARE";
         public const string AzureWebsiteRuntimeSiteName = "WEBSITE_DEPLOYMENT_ID";
         public const string FunctionsRuntimeScaleMonitoringEnabled = "FUNCTIONS_RUNTIME_SCALE_MONITORING_ENABLED";
-<<<<<<< HEAD
+        public const string AzureWebsiteStartupContextCache = "WEBSITE_FUNCTIONS_STARTUPCONTEXT_CACHE";
         public const string AzureWebJobsFeatureFlags = "AzureWebJobsFeatureFlags";
-=======
-        public const string AzureWebsiteStartupContextCache = "WEBSITE_FUNCTIONS_STARTUPCONTEXT_CACHE";
->>>>>>> 2d6c40c5
 
         /// <summary>
         /// Environment variable dynamically set by the platform when it is safe to
