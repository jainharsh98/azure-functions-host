--- conflicted
+++ resolved
@@ -6,6 +6,7 @@
 using System.IO;
 using System.Linq;
 using System.Runtime.InteropServices;
+using Microsoft.Azure.WebJobs.Script.Workers.FunctionDataCache;
 using Microsoft.Azure.WebJobs.Script.Workers.Rpc;
 using static Microsoft.Azure.WebJobs.Script.EnvironmentSettingNames;
 
@@ -473,7 +474,6 @@
                 (bool.TryParse(environment.GetEnvironmentVariable(DrainOnApplicationStopping), out bool v) && v);
         }
 
-<<<<<<< HEAD
         /// <summary>
         /// Determine if shared memory transfer is enabled in this environment.
         /// <see cref="RpcWorkerConstants.FunctionsWorkerSharedMemoryDataTransferEnabledSettingName"/> must be set in environment variable (AppSetting).
@@ -498,15 +498,35 @@
                 // Check if value was specified as an int (1/0)
                 return true;
             }
-
-=======
+        }
+
+        public static bool SupportsFunctionDataCache(this IEnvironment environment)
+        {
+            // Check if the environment variable (AppSetting) has this feature enabled
+            string envVal = environment.GetEnvironmentVariable(FunctionDataCacheConstants.FunctionDataCacheEnabledSettingName);
+            if (string.IsNullOrEmpty(envVal))
+            {
+                return false;
+            }
+
+            if (bool.TryParse(envVal, out bool boolResult))
+            {
+                // Check if value was specified as a bool (true/false)
+                return boolResult;
+            }
+            else if (int.TryParse(envVal, out int intResult) && intResult == 1)
+            {
+                // Check if value was specified as an int (1/0)
+                return true;
+            }
+        }
+
         public static bool IsWorkerDynamicConcurrencyEnabled(this IEnvironment environment)
         {
             if (bool.TryParse(environment.GetEnvironmentVariable(RpcWorkerConstants.FunctionsWorkerDynamicConcurrencyEnabled), out bool concurrencyEnabled))
             {
                 return concurrencyEnabled && string.IsNullOrEmpty(environment.GetEnvironmentVariable(RpcWorkerConstants.FunctionsWorkerProcessCountSettingName));
             }
->>>>>>> 6e39d2bf
             return false;
         }
     }
