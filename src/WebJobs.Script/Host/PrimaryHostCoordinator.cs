﻿// Copyright (c) .NET Foundation. All rights reserved.
// Licensed under the MIT License. See License.txt in the project root for license information.

using System;
using System.Globalization;
using System.Threading;
using System.Threading.Tasks;
using Microsoft.Azure.WebJobs.Host;
using Microsoft.Azure.WebJobs.Host.Executors;
using Microsoft.Azure.WebJobs.Script.Config;
using Microsoft.Azure.WebJobs.Script.Diagnostics.Extensions;
using Microsoft.Extensions.Hosting;
using Microsoft.Extensions.Logging;
using Microsoft.Extensions.Options;

namespace Microsoft.Azure.WebJobs.Script
{
    // This is used to determine which host instance is the "Primary"
    internal sealed class PrimaryHostCoordinator : IHostedService, IDisposable
    {
        internal const string LockBlobName = "host";

        private readonly Timer _timer;
        private readonly TimeSpan _leaseTimeout;
        private readonly IHostIdProvider _hostIdProvider;
        private readonly TimeSpan _renewalInterval;
        private readonly TimeSpan _leaseRetryInterval;
        private readonly ILogger _logger;
        private readonly IPrimaryHostStateProvider _primaryHostStateProvider;
        private readonly string _websiteInstanceId;
        private IDistributedLock _lockHandle; // If non-null, then we own the lock.

        private bool _disposed;
        private bool _processingLease;
        private DateTime _lastRenewal;
        private TimeSpan _lastRenewalLatency;

        private IDistributedLockManager _lockManager;
        private string _hostId;

        public PrimaryHostCoordinator(IOptions<PrimaryHostCoordinatorOptions> coordinatorOptions, IHostIdProvider hostIdProvider, IDistributedLockManager lockManager,
            ScriptSettingsManager settingsManager, IPrimaryHostStateProvider primaryHostStateProvider, ILoggerFactory loggerFactory)
        {
            _leaseTimeout = coordinatorOptions.Value.LeaseTimeout;
            _hostIdProvider = hostIdProvider;
            _websiteInstanceId = settingsManager.AzureWebsiteInstanceId;
<<<<<<< HEAD
=======

>>>>>>> 97da23ef
            _lockManager = lockManager;
            if (lockManager == null)
            {
                throw new ArgumentNullException(nameof(lockManager));
            }

            // Renew the lease three seconds before it expires
            _renewalInterval = coordinatorOptions.Value.RenewalInterval ?? _leaseTimeout.Add(TimeSpan.FromSeconds(-3));

            // Attempt to acquire a lease every 5 seconds
            _leaseRetryInterval = TimeSpan.FromSeconds(5);

            _timer = new Timer(ProcessLeaseTimerTick);

            _logger = loggerFactory.CreateLogger(ScriptConstants.LogCategoryHostGeneral);
            _primaryHostStateProvider = primaryHostStateProvider;
        }

        private bool HasLease => _lockHandle != null;

        internal IDistributedLock LockHandle
        {
            get
            {
                return _lockHandle;
            }

            set
            {
                var previous = _lockHandle;
                _lockHandle = value;
                _primaryHostStateProvider.IsPrimary = HasLease;
            }
        }

        private void ProcessLeaseTimerTick(object state)
        {
            if (_processingLease)
            {
                return;
            }

            _processingLease = true;

            AcquireOrRenewLeaseAsync()
                .ContinueWith(t =>
                {
                    if (t.IsFaulted)
                    {
                        t.Exception.Handle(e =>
                        {
                            ProcessLeaseError(Utility.FlattenException(e));
                            return true;
                        });
                    }

                    _processingLease = false;
                }, TaskContinuationOptions.ExecuteSynchronously);
        }

        private async Task AcquireOrRenewLeaseAsync()
        {
            if (_hostId == null)
            {
                _hostId = await _hostIdProvider.GetHostIdAsync(CancellationToken.None);
            }

            string lockName = GetBlobName(_hostId);

            DateTime requestStart = DateTime.UtcNow;
            if (HasLease)
            {
                try
                {
                    await _lockManager.RenewAsync(LockHandle, CancellationToken.None);

                    _lastRenewal = DateTime.UtcNow;
                    _lastRenewalLatency = _lastRenewal - requestStart;
                }
                catch
                {
                    // The lease was 'stolen'. Log details for debugging.
                    string lastRenewalFormatted = _lastRenewal.ToString("yyyy-MM-ddTHH:mm:ss.FFFZ", CultureInfo.InvariantCulture);
                    int millisecondsSinceLastSuccess = (int)(DateTime.UtcNow - _lastRenewal).TotalMilliseconds;
                    int lastRenewalMilliseconds = (int)_lastRenewalLatency.TotalMilliseconds;
                    ProcessLeaseError($"Another host has acquired the lease. The last successful renewal completed at {lastRenewalFormatted} ({millisecondsSinceLastSuccess} milliseconds ago) with a duration of {lastRenewalMilliseconds} milliseconds.");
                }
            }
            else
            {
                string proposedLeaseId = _websiteInstanceId;
                LockHandle = await _lockManager.TryLockAsync(null, lockName, _websiteInstanceId, proposedLeaseId, _leaseTimeout, CancellationToken.None);
                if (LockHandle == null)
                {
                    // We didn't have the lease and failed to acquire it. Common if somebody else already has it.
                    // This is normal and does not warrant any logging.
                    return;
                }

                _lastRenewal = DateTime.UtcNow;
                _lastRenewalLatency = _lastRenewal - requestStart;

                _logger.PrimaryHostCoordinatorLockLeaseAcquired(_websiteInstanceId);

                // We've successfully acquired the lease, change the timer to use our renewal interval
                SetTimerInterval(_renewalInterval);
            }
        }

        // The StorageDistributedLockManager will put things under the /locks path automatically
        internal static string GetBlobName(string hostId) => $"{hostId}/{LockBlobName}";

        private void ProcessLeaseError(string reason)
        {
            if (HasLease)
            {
                ResetLease();

                _logger.PrimaryHostCoordinatorFailedToRenewLockLease(reason);
            }
            else
            {
                _logger.PrimaryHostCoordinatorFailedToAcquireLockLease(_websiteInstanceId, reason);
            }
        }

        private void ResetLease()
        {
            LockHandle = null;
            SetTimerInterval(_leaseRetryInterval);
        }

        private void SetTimerInterval(TimeSpan interval, TimeSpan? dueTimeout = null)
        {
            if (!_disposed)
            {
                _timer.Change(dueTimeout ?? interval, interval);
            }
        }

        private void TryReleaseLeaseIfOwned()
        {
            try
            {
                if (HasLease)
                {
                    Task.Run(() => _lockManager.ReleaseLockAsync(_lockHandle, CancellationToken.None)).GetAwaiter().GetResult();

                    _logger.PrimaryHostCoordinatorReleasedLocklLease(_websiteInstanceId);
                }
            }
            catch (Exception)
            {
                // Best effort, the lease will expire if we fail to release it.
            }
        }

        private void Dispose(bool disposing)
        {
            if (!_disposed)
            {
                if (disposing)
                {
                    _timer.Dispose();

                    TryReleaseLeaseIfOwned();
                }

                _disposed = true;
            }
        }

        public void Dispose()
        {
            Dispose(true);
        }

        public Task StartAsync(CancellationToken cancellationToken)
        {
            _timer.Change(_leaseRetryInterval, _leaseRetryInterval);
            return Task.CompletedTask;
        }

        public Task StopAsync(CancellationToken cancellationToken)
        {
            _timer.Change(Timeout.Infinite, Timeout.Infinite);
            return Task.CompletedTask;
        }
    }
}<|MERGE_RESOLUTION|>--- conflicted
+++ resolved
@@ -44,10 +44,7 @@
             _leaseTimeout = coordinatorOptions.Value.LeaseTimeout;
             _hostIdProvider = hostIdProvider;
             _websiteInstanceId = settingsManager.AzureWebsiteInstanceId;
-<<<<<<< HEAD
-=======
-
->>>>>>> 97da23ef
+
             _lockManager = lockManager;
             if (lockManager == null)
             {
