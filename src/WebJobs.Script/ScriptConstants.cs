--- conflicted
+++ resolved
@@ -115,11 +115,8 @@
         public const string FeatureFlagDisableDevInDebug = "DisableDevModeInDebug";
         public const string FeatureFlagEnableDiagnosticEventLogging = "EnableDiagnosticEventLogging";
         public const string FeatureFlagDisableMergedWebHostScriptHostConfiguration = "DisableMergedConfiguration";
-<<<<<<< HEAD
+        public const string FeatureFlagDisableAspNetCoreGrpc = "DisableAspNetCoreGrpc";
         public const string FeatureFlagEnableWorkerIndexing = "EnableWorkerIndexing";
-=======
-        public const string FeatureFlagDisableAspNetCoreGrpc = "DisableAspNetCoreGrpc";
->>>>>>> 3340b543
 
         public const string AdminJwtValidAudienceFormat = "https://{0}.azurewebsites.net/azurefunctions";
         public const string AdminJwtValidIssuerFormat = "https://{0}.scm.azurewebsites.net";
