﻿// Copyright (c) .NET Foundation. All rights reserved.
// Licensed under the MIT License. See License.txt in the project root for license information.

using System;
using System.IO;
using System.Linq;
using System.Net.Http;
using System.Threading.Tasks;
using System.Web.Http;
using Microsoft.AspNetCore.Hosting;
using Microsoft.AspNetCore.TestHost;
using Microsoft.Azure.WebJobs.Script.Config;
using Microsoft.Azure.WebJobs.Script.WebHost;
using Microsoft.Azure.WebJobs.Script.Workers.Rpc;
using Microsoft.Extensions.DependencyInjection;
using Microsoft.Extensions.DependencyInjection.Extensions;
using Microsoft.Extensions.Logging.Abstractions;
using Microsoft.Extensions.Options;
using Xunit;

namespace Microsoft.Azure.WebJobs.Script.Tests
{
    public class WarmupFunctionEndToEndTests : IClassFixture<WarmupFunctionEndToEndTests.TestFixture>
    {
        private readonly ScriptSettingsManager _settingsManager;
        private TestFixture _fixture;

        public WarmupFunctionEndToEndTests(TestFixture fixture)
        {
            _fixture = fixture;
            _settingsManager = ScriptSettingsManager.Instance;
        }

        [Fact]
<<<<<<< HEAD
=======
        public async Task Warmup_Invoke_Succeeds()
        {
            HttpResponseMessage response = await _fixture.HttpClient.GetAsync($"/admin/warmup");

            Assert.Equal(HttpStatusCode.OK, response.StatusCode);
            Assert.False(response.Headers.Contains("myversion"), "/admin/warmup cannot be overridden by proxies." );
        }

        [Fact]
>>>>>>> 4f01465e
        public async Task Normal_Api_Warmup_HttpTrigger_Succeeds()
        {
            HttpResponseMessage response = await _fixture.HttpClient.GetAsync("/warmup");

            string content = await response.Content.ReadAsStringAsync();
            Assert.True(response.StatusCode.ToString("D") == "200", "Normal http trigger with 'warmup' route failed to run. ");
            Assert.Equal("Pong", content);
        }

        [Fact]
<<<<<<< HEAD
=======
        public async Task Proxy_Admin_Override_Fails()
        {
            HttpResponseMessage response = await _fixture.HttpClient.GetAsync("/admin/123");

            string content = await response.Content.ReadAsStringAsync();
            Assert.False(response.Headers.Contains("myversion"), "/admin/* endpoints cannot be overridden by proxies.");
        }

        [Fact]
>>>>>>> 4f01465e
        public async Task FunctionRoutes_Admin_Override_Fails()
        {
            HttpResponseMessage response = await _fixture.HttpClient.GetAsync("/admin/host/status");

            string content = await response.Content.ReadAsStringAsync();
            Assert.True(response.StatusCode.ToString("D") == "401", "/admin/* endpoints cannot be overridden by function routes.");
            Assert.True(content == string.Empty, "/admin/* endpoints cannot be overridden by function routes.");
        }

        public class TestFixture : IDisposable
        {
            private readonly TestServer _testServer;
            private readonly string _testHome;

            public TestFixture()
            {
                // copy test files to temp directory, since accessing the metadata APIs will result
                // in file creations (for test data files)
                var scriptSource = Path.Combine(Environment.CurrentDirectory, "..", "..", "..", "TestScripts", "WarmupFunction");
                _testHome = Path.Combine(Path.GetTempPath(), @"WarmupFunction");
                var scriptRoot = Path.Combine(_testHome, "site", "wwwroot");
                FileUtility.CopyDirectory(scriptSource, scriptRoot);

                HostOptions = new ScriptApplicationHostOptions
                {
                    IsSelfHost = true,
                    ScriptPath = scriptRoot,
                    LogPath = Path.Combine(_testHome, "LogFiles", "Application", "Functions"),
                    SecretsPath = Path.Combine(_testHome, "data", "Functions", "Secrets"),
                    TestDataPath = Path.Combine(_testHome, "data", "Functions", "SampleData")
                };

                FileUtility.EnsureDirectoryExists(HostOptions.TestDataPath);

                var optionsMonitor = TestHelpers.CreateOptionsMonitor(HostOptions);

                var workerOptions = new LanguageWorkerOptions
                {
                    WorkerConfigs = TestHelpers.GetTestWorkerConfigs()
                };

                var provider = new HostFunctionMetadataProvider(optionsMonitor, NullLogger<HostFunctionMetadataProvider>.Instance, new TestMetricsLogger());

                var builder = AspNetCore.WebHost.CreateDefaultBuilder()
                   .UseStartup<Startup>()
                   .ConfigureServices(services =>
                   {
                       services.Replace(new ServiceDescriptor(typeof(IOptions<ScriptApplicationHostOptions>), new OptionsWrapper<ScriptApplicationHostOptions>(HostOptions)));
                       services.Replace(new ServiceDescriptor(typeof(ISecretManagerProvider), new TestSecretManagerProvider(new TestSecretManager())));
                       services.Replace(new ServiceDescriptor(typeof(IOptionsMonitor<ScriptApplicationHostOptions>), optionsMonitor));
                       services.Replace(new ServiceDescriptor(typeof(IFunctionMetadataProvider), provider));

                       services.SkipDependencyValidation();
                   });

                // TODO: https://github.com/Azure/azure-functions-host/issues/4876
                _testServer = new TestServer(builder);
                HostOptions.RootServiceProvider = _testServer.Host.Services;
                var scriptConfig = _testServer.Host.Services.GetService<IOptions<ScriptJobHostOptions>>().Value;

                HttpClient = _testServer.CreateClient();
                HttpClient.BaseAddress = new Uri("https://localhost/");

                TestHelpers.WaitForWebHost(HttpClient);
            }

            public async Task<string> GetFunctionSecretAsync(string functionName)
            {
                var secretManager = _testServer.Host.Services.GetService<ISecretManagerProvider>().Current;
                var secrets = await secretManager.GetFunctionSecretsAsync(functionName);
                return secrets.First().Value;
            }

            public ScriptApplicationHostOptions HostOptions { get; private set; }

            public HttpClient HttpClient { get; set; }

            public HttpServer HttpServer { get; set; }

            public void Dispose()
            {
                _testServer?.Dispose();
                HttpServer?.Dispose();
                HttpClient?.Dispose();

                TestHelpers.ClearHostLogs();
                FileUtility.DeleteDirectoryAsync(_testHome, recursive: true);
            }
        }
    }
}<|MERGE_RESOLUTION|>--- conflicted
+++ resolved
@@ -32,18 +32,6 @@
         }
 
         [Fact]
-<<<<<<< HEAD
-=======
-        public async Task Warmup_Invoke_Succeeds()
-        {
-            HttpResponseMessage response = await _fixture.HttpClient.GetAsync($"/admin/warmup");
-
-            Assert.Equal(HttpStatusCode.OK, response.StatusCode);
-            Assert.False(response.Headers.Contains("myversion"), "/admin/warmup cannot be overridden by proxies." );
-        }
-
-        [Fact]
->>>>>>> 4f01465e
         public async Task Normal_Api_Warmup_HttpTrigger_Succeeds()
         {
             HttpResponseMessage response = await _fixture.HttpClient.GetAsync("/warmup");
@@ -54,18 +42,6 @@
         }
 
         [Fact]
-<<<<<<< HEAD
-=======
-        public async Task Proxy_Admin_Override_Fails()
-        {
-            HttpResponseMessage response = await _fixture.HttpClient.GetAsync("/admin/123");
-
-            string content = await response.Content.ReadAsStringAsync();
-            Assert.False(response.Headers.Contains("myversion"), "/admin/* endpoints cannot be overridden by proxies.");
-        }
-
-        [Fact]
->>>>>>> 4f01465e
         public async Task FunctionRoutes_Admin_Override_Fails()
         {
             HttpResponseMessage response = await _fixture.HttpClient.GetAsync("/admin/host/status");
