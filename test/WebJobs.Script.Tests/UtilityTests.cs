// Copyright (c) .NET Foundation. All rights reserved.
// Licensed under the MIT License. See License.txt in the project root for license information.

using System;
using System.Collections.Generic;
using System.Diagnostics;
using System.Dynamic;
using System.Globalization;
using System.IO;
using System.Linq;
using System.Text;
using System.Threading;
using System.Threading.Tasks;
using Microsoft.Azure.WebJobs.Logging;
using Microsoft.Azure.WebJobs.Script.Description;
using Microsoft.Azure.WebJobs.Script.Models;
<<<<<<< HEAD
=======
using Microsoft.Azure.WebJobs.Script.Workers.Rpc;
>>>>>>> 62b12de0
using Microsoft.Extensions.Logging;
using Microsoft.Extensions.Options;
using Microsoft.WebJobs.Script.Tests;
using Moq;
using Newtonsoft.Json.Linq;
using Xunit;

namespace Microsoft.Azure.WebJobs.Script.Tests
{
    public interface ITestInterface
    {
    }

    public struct TestStruct
    {
        public string Name { get; set; }

        public string Location { get; set; }
    }

    public class TestClass : ITestInterface
    {
    }

    public class TestPoco
    {
        public string Name { get; set; }

        public string Location { get; set; }
    }

    public class TestPocoEx : TestPoco
    {
        public int Age { get; set; }

        public string Phone { get; set; }

        public string Readonly { get; }

        public IDictionary<string, string> Properties { get; set; }
    }

    public class UtilityTests
    {
        private TestLogger _testLogger = new TestLogger("test");

        [Fact]
        public void TryGetHostService_ReturnsExpectedResult()
        {
            ITestInterface test = new TestClass();
            var scriptHostManagerMock = new Mock<IScriptHostManager>(MockBehavior.Strict);
            var serviceProviderMock = scriptHostManagerMock.As<IServiceProvider>();
            serviceProviderMock.Setup(p => p.GetService(typeof(ITestInterface))).Returns(() => test);

            Assert.True(Utility.TryGetHostService(scriptHostManagerMock.Object, out ITestInterface result));
            Assert.Same(test, result);

            test = null;
            Assert.False(Utility.TryGetHostService(scriptHostManagerMock.Object, out result));
            Assert.Null(result);
        }

        [Fact]
        public void TryGetHostService_ObjectDisposed_ReturnsFalse()
        {
            var scriptHostManagerMock = new Mock<IScriptHostManager>(MockBehavior.Strict);
            var serviceProviderMock = scriptHostManagerMock.As<IServiceProvider>();
            serviceProviderMock.Setup(p => p.GetService(typeof(ITestInterface))).Throws(new ObjectDisposedException("Test"));

            Assert.False(Utility.TryGetHostService(scriptHostManagerMock.Object, out ITestInterface result));
            Assert.Null(result);
        }

        [Fact]
        public void TryGetHostService_NotServiceProvider_ReturnsFalse()
        {
            var scriptHostManagerMock = new Mock<IScriptHostManager>(MockBehavior.Strict);

            Assert.False(Utility.TryGetHostService(scriptHostManagerMock.Object, out ITestInterface result));
            Assert.Null(result);
        }

        [Fact]
        public async Task InvokeWithRetriesAsync_Throws_WhenRetryCountExceeded()
        {
            var ex = new Exception("Kaboom!");
            var result = await Assert.ThrowsAsync<Exception>(async () =>
            {
                await Utility.InvokeWithRetriesAsync(() => throw ex, maxRetries: 4, retryInterval: TimeSpan.FromMilliseconds(25));
            });
            Assert.Same(ex, result);
        }

        [Fact]
        public async Task InvokeWithRetriesAsync_Succeeds_AfterSeveralRetries()
        {
            int count = 0;
            await Utility.InvokeWithRetriesAsync(() =>
            {
                if (count++ < 3)
                {
                    throw new Exception("Kaboom!");
                }
            }, maxRetries: 4, retryInterval: TimeSpan.FromMilliseconds(25));
        }

        [Fact]
        public async Task DelayWithBackoffAsync_Returns_WhenCancelled()
        {
            var tokenSource = new CancellationTokenSource();
            tokenSource.CancelAfter(500);

            // set up a long delay and ensure it is cancelled
            Stopwatch sw = new Stopwatch();
            sw.Start();
            await Utility.DelayWithBackoffAsync(20, tokenSource.Token);
            sw.Stop();
            Assert.True(sw.Elapsed < TimeSpan.FromSeconds(2), $"Expected sw.Elapsed < TimeSpan.FromSeconds(2); Actual: {sw.Elapsed.TotalMilliseconds}");
        }

        [Fact]
        public async Task DelayWithBackoffAsync_DelaysAsExpected()
        {
            Stopwatch sw = new Stopwatch();
            sw.Start();
            await Utility.DelayWithBackoffAsync(2, CancellationToken.None);
            sw.Stop();

            // Workaround annoying test failures such as "Expected sw.Elapsed >= TimeSpan.FromSeconds(2); Actual: 1999.4092" by waiting slightly less than 2 seconds
            // Not sure what causes it, but either Task.Delay sometimes doesn't wait quite long enough or there is some clock skew.
            TimeSpan roundedElapsedSpan = sw.Elapsed.RoundSeconds(digits: 1);
            Assert.True(roundedElapsedSpan >= TimeSpan.FromSeconds(2), $"Expected roundedElapsedSpan >= TimeSpan.FromSeconds(2); Actual: {roundedElapsedSpan.TotalSeconds}");
        }

        [Theory]
        [InlineData("Function1", "Function1", "en-US", true)]
        [InlineData("function1", "Function1", "en-US", true)]
        [InlineData("Função", "FunçÃo", "pt-BR", true)]
        [InlineData("HttptRIGGER", "Httptrigger", "ja-JP", true)]
        [InlineData("Iasdf1", "iasdf1", "tr-TR", true)]
        public void FunctionNamesMatch_ReturnsExpectedResult(string functionNameA, string functionNameB, string cultureInfo, bool expectMatch)
        {
            CultureInfo environmentCulture = Thread.CurrentThread.CurrentCulture;

            try
            {
                Thread.CurrentThread.CurrentCulture = new CultureInfo(cultureInfo);
                Assert.Equal(expectMatch, Utility.FunctionNamesMatch(functionNameA, functionNameB));
            }
            finally
            {
                Thread.CurrentThread.CurrentCulture = environmentCulture;
            }
        }

        [Theory]
        [InlineData(1, null, null, null, "00:00:00")]
        [InlineData(2, null, null, null, "00:00:02")]
        [InlineData(3, null, null, null, "00:00:04")]
        [InlineData(4, null, null, null, "00:00:08")]
        [InlineData(5, null, null, null, "00:00:016")]
        [InlineData(6, null, null, null, "00:00:32")]
        [InlineData(6, null, null, "00:00:20", "00:00:20")] // test min/max
        [InlineData(2, null, "00:00:10", null, "00:00:10")]
        [InlineData(6, null, "00:00:10", "00:00:20", "00:00:20")]
        [InlineData(2, null, "00:00:10", "00:00:20", "00:00:10")]
        [InlineData(1, "00:00:00.100", null, null, "00:00:00.000")] // changing the base unit
        [InlineData(2, "00:00:00.100", null, null, "00:00:00.200")]
        [InlineData(3, "00:00:00.100", null, null, "00:00:00.400")]
        [InlineData(4, "00:00:00.100", null, null, "00:00:00.800")]
        [InlineData(5, "00:00:00.100", null, null, "00:00:01.600")]
        [InlineData(6, "00:00:00.100", null, null, "00:00:03.200")]
        public void ComputeBackoff_ReturnsExpectedValue(int exponent, string unitValue, string minValue, string maxValue, string expected)
        {
            TimeSpan? unit = null;
            if (!string.IsNullOrEmpty(unitValue))
            {
                unit = TimeSpan.Parse(unitValue);
            }
            TimeSpan? min = null;
            if (!string.IsNullOrEmpty(minValue))
            {
                min = TimeSpan.Parse(minValue);
            }
            TimeSpan? max = null;
            if (!string.IsNullOrEmpty(maxValue))
            {
                max = TimeSpan.Parse(maxValue);
            }

            TimeSpan result = Utility.ComputeBackoff(exponent, unit, min, max);
            TimeSpan expectedTimespan = TimeSpan.Parse(expected);
            Assert.Equal(expectedTimespan, result);
        }

        [Theory]
        [InlineData("00:02:00", "00:02:00")]
        [InlineData(null, "10675199.02:48:05.4775807")]
        public void ComputeBackoff_Overflow(string maxValue, string expected)
        {
            TimeSpan? max = null;
            if (maxValue != null)
            {
                max = TimeSpan.Parse(maxValue);
            }

            TimeSpan expectedValue = TimeSpan.Parse(expected);

            // Catches two overflow bugs:
            // 1. Computed ticks would fluctuate between positive and negative, resulting in min-and-max alternating.
            // 2. At 64+ we'd throw an OverflowException.
            for (int i = 60; i < 70; i++)
            {
                TimeSpan result = Utility.ComputeBackoff(i, min: TimeSpan.FromSeconds(1), max: max);
                Assert.Equal(expectedValue, result);
            }
        }

        [Theory]
        [InlineData(typeof(TestPoco), true)]
        [InlineData(typeof(TestStruct), true)]
        [InlineData(typeof(ITestInterface), false)]
        [InlineData(typeof(Guid), false)]
        [InlineData(typeof(int), false)]
        [InlineData(typeof(string), false)]
        public void IsValidUserType_ReturnsExpectedValue(Type type, bool expected)
        {
            Assert.Equal(expected, Utility.IsValidUserType(type));
        }

        [Theory]
        [InlineData("FooBar", "fooBar")]
        [InlineData("FOOBAR", "fOOBAR")]
        [InlineData("fooBar", "fooBar")]
        [InlineData("foo", "foo")]
        [InlineData("Foo", "foo")]
        [InlineData("FOO", "fOO")]
        [InlineData("f", "f")]
        [InlineData("F", "f")]
        [InlineData(null, null)]
        [InlineData("", "")]
        public void ToLowerFirstCharacter_ReturnsExpectedResult(string input, string expected)
        {
            Assert.Equal(Utility.ToLowerFirstCharacter(input), expected);
        }

        [Fact]
        public void ApplyBindingData_HandlesNestedJsonPayloads()
        {
            string input = "{ 'test': 'testing', 'baz': 123, 'subObject': { 'p1': 777, 'p2': 888 }, 'subArray': [ { 'subObject': 'foobar' } ] }";

            var bindingData = new Dictionary<string, object>
            {
                { "foo", "Value1" },
                { "bar", "Value2" },
                { "baz", "Value3" }
            };

            Utility.ApplyBindingData(input, bindingData);

            Assert.Equal(5, bindingData.Count);
            Assert.Equal("Value1", bindingData["foo"]);
            Assert.Equal("Value2", bindingData["bar"]);
            Assert.Equal("testing", bindingData["test"]);

            JObject subObject = (JObject)bindingData["subObject"];
            Assert.Equal(888, (int)subObject["p2"]);

            // input data overrides ambient data
            Assert.Equal("123", bindingData["baz"]);
        }

        [Fact]
        public void FlattenException_AggregateException_ReturnsExpectedResult()
        {
            ApplicationException ex1 = new ApplicationException("Incorrectly configured setting 'Foo'");
            ex1.Source = "Acme.CloudSystem";

            // a dupe of the first
            ApplicationException ex2 = new ApplicationException("Incorrectly configured setting 'Foo'");
            ex1.Source = "Acme.CloudSystem";

            AggregateException aex = new AggregateException("One or more errors occurred.", ex1, ex2);

            string formattedResult = Utility.FlattenException(aex);
            Assert.Equal("Acme.CloudSystem: Incorrectly configured setting 'Foo'.", formattedResult);
        }

        [Fact]
        public void FlattenException_SingleException_ReturnsExpectedResult()
        {
            ApplicationException ex = new ApplicationException("Incorrectly configured setting 'Foo'");
            ex.Source = "Acme.CloudSystem";

            string formattedResult = Utility.FlattenException(ex);
            Assert.Equal("Acme.CloudSystem: Incorrectly configured setting 'Foo'.", formattedResult);
        }

        [Fact]
        public void FlattenException_MultipleInnerExceptions_ReturnsExpectedResult()
        {
            ApplicationException ex1 = new ApplicationException("Exception message 1");
            ex1.Source = "Source1";

            ApplicationException ex2 = new ApplicationException("Exception message 2.", ex1);
            ex2.Source = "Source2";

            ApplicationException ex3 = new ApplicationException("Exception message 3", ex2);

            string formattedResult = Utility.FlattenException(ex3);
            Assert.Equal("Exception message 3. Source2: Exception message 2. Source1: Exception message 1.", formattedResult);
        }

        [Fact]
        public void RemoveUTF8ByteOrderMark_RemovesBOM()
        {
            string bom = Encoding.UTF8.GetString(Encoding.UTF8.GetPreamble());
            var inputString = "TestString";
            var testInput = bom + inputString;

            string result = Utility.RemoveUtf8ByteOrderMark(testInput);

            Assert.Equal(inputString.Length + bom.Length, testInput.Length);
            Assert.Equal(inputString.Length, result.Length);
            Assert.Equal(inputString, result);
        }

        [Fact]
        public void RemoveUTF8ByteOrderMark_WithNoBOM_ReturnsOriginalString()
        {
            var inputString = "TestString";
            string result = Utility.RemoveUtf8ByteOrderMark(inputString);

            Assert.Equal(inputString.Length, result.Length);
            Assert.Equal(inputString, result);
        }

        [Fact]
        public void ToJObject_ReturnsExpectedResult()
        {
            dynamic child = new ExpandoObject();
            child.Name = "Mary";
            child.Location = "Seattle";
            child.Age = 5;

            dynamic parent = new ExpandoObject();
            parent.Name = "Bob";
            parent.Location = "Seattle";
            parent.Age = 40;
            parent.Children = new object[] { child };

            JObject resultParent = Utility.ToJObject(parent);

            Assert.Equal(resultParent["Name"], parent.Name);
            Assert.Equal(resultParent["Location"], parent.Location);
            Assert.Equal(resultParent["Age"], parent.Age);

            var children = (JArray)resultParent["Children"];
            Assert.Equal(1, children.Count);
            var resultChild = (JObject)children[0];
            Assert.Equal(resultChild["Name"], child.Name);
            Assert.Equal(resultChild["Location"], child.Location);
            Assert.Equal(resultChild["Age"], child.Age);
        }

        [Fact]
        public void ToJson_StripsFunctions_FromExpandoObjects()
        {
            // {
            //    func: () => { },
            //    nested:
            //            {
            //                func: () => { }
            //    },
            //    array: [
            //        { func: () => { } }
            //    ],
            //    value: "value"
            // };

            Action f = () => { };
            dynamic val = new ExpandoObject();
            val.func = f;
            val.nested = new ExpandoObject() as dynamic;
            val.nested.func = f;
            dynamic arrExpando = new ExpandoObject();
            arrExpando.func = f;
            val.array = new ExpandoObject[1] { arrExpando as ExpandoObject };
            val.value = "value";

            var json = Utility.ToJson(val as ExpandoObject, Newtonsoft.Json.Formatting.None);
            Assert.Equal("{\"nested\":{},\"array\":[{}],\"value\":\"value\"}", json);
        }

        [Theory]
        [InlineData(typeof(ExpandoObject), false)]
        [InlineData(typeof(string), false)]
        [InlineData(typeof(int), false)]
        [InlineData(typeof(int?), true)]
        public void IsNullable_ReturnsExpectedResult(Type type, bool expected)
        {
            Assert.Equal(expected, Utility.IsNullable(type));
        }

        [Theory]
        [InlineData("", null, false)]
        [InlineData(null, null, false)]
        [InlineData("http://storage.blob.core.windows.net/functions/func.zip?sr=c&si=policy&sig=f%2BGLvBih%2BoFuQvckBSHWKMXwqGJHlPkESmZh9pjnHuc%3D",
            "http://storage.blob.core.windows.net/functions/func.zip...", true)]
        [InlineData("http://storage.blob.core.windows.net/functions/func.zip",
            "http://storage.blob.core.windows.net/functions/func.zip", true)]
        [InlineData("https://storage.blob.core.windows.net/functions/func.zip",
            "https://storage.blob.core.windows.net/functions/func.zip", true)]
        [InlineData("https://storage.blob.core.windows.net/functions/func.zip?",
            "https://storage.blob.core.windows.net/functions/func.zip...", true)]
        public void CleanUrlTests(string url, string expectedCleanUrl, bool cleanResult)
        {
            string cleanedUrl;
            Assert.Equal(cleanResult, Utility.TryCleanUrl(url, out cleanedUrl));
            Assert.Equal(expectedCleanUrl, cleanedUrl);
        }

        [Theory]
        [InlineData("", null, false)]
        [InlineData(null, null, false)]
        [InlineData("http://storage.blob.core.windows.net/functions/func.zip?sr=c&si=policy&sig=f%2BGLvBih%2BoFuQvckBSHWKMXwqGJHlPkESmZh9pjnHuc%3D",
            "http://storage.blob.core.windows.net", true)]
        [InlineData("http://storage.blob.core.windows.net/functions/func.zip",
            "http://storage.blob.core.windows.net", true)]
        [InlineData("https://storage.blob.core.windows.net/functions/func.zip",
            "https://storage.blob.core.windows.net", true)]
        [InlineData("https://storage.blob.core.windows.net/functions/func.zip?",
            "https://storage.blob.core.windows.net", true)]
        public void GetUriHostTests(string url, string expectedHost, bool expectedSuccess)
        {
            var success = Utility.TryGetUriHost(url, out var host);
            Assert.Equal(expectedSuccess, success);
            Assert.Equal(expectedHost, host);
        }

        [Theory]
        [InlineData("http://storage.blob.core.windows.net/functions/func.zip?sr=c&si=policy&sig=f%2BGLvBih%2BoFuQvckBSHWKMXwqGJHlPkESmZh9pjnHuc%3D", true)]
        [InlineData("http://storage.blob.core.windows.net/functions/func.zip?sr=c&si=policy&sv=abcd&sig=f%2BGLvBih%2BoFuQvckBSHWKMXwqGJHlPkESmZh9pjnHuc%3D", false)]
        [InlineData("http://storage.blob.core.windows.net/functions/func.zip", true)]
        public void GetAccountNameFromDomain(string url, bool isUrlWithNoSas)
        {
            Assert.Equal(isUrlWithNoSas, Utility.IsResourceAzureBlobWithoutSas(new Uri(url)));
        }

        [Theory]
        [InlineData("httpTrigger", true)]
        [InlineData("manualTrigger", true)]
        [InlineData("HttptRIGGER", true)]
        [InlineData("MANUALtRIGGER", true)]
        [InlineData(null, false)]
        [InlineData("", false)]
        [InlineData("blob", false)]
        public void IsHttporManualTriggerTests(string triggerType, bool expectedResult)
        {
            Assert.Equal(expectedResult, Utility.IsHttporManualTrigger(triggerType));
        }

        [Theory]
        [InlineData("")]
        [InlineData("host")]
        [InlineData("Host")]
        [InlineData("-function")]
        [InlineData("_function")]
        [InlineData("function test")]
        [InlineData("function.test")]
        [InlineData("function0.1")]
        public void ValidateFunctionName_ThrowsOnInvalidName(string functionName)
        {
            var ex = Assert.Throws<InvalidOperationException>(() =>
            {
                Utility.ValidateName(functionName);
            });

            Assert.Equal(string.Format("'{0}' is not a valid function name.", functionName), ex.Message);
        }

        [Theory]
        [InlineData("testwithhost")]
        [InlineData("hosts")]
        [InlineData("myfunction")]
        [InlineData("myfunction-test")]
        [InlineData("myfunction_test")]
        public void ValidateFunctionName_DoesNotThrowOnValidName(string functionName)
        {
            try
            {
                Utility.ValidateName(functionName);
            }
            catch (InvalidOperationException)
            {
                Assert.True(false, $"Valid function name {functionName} failed validation.");
            }
        }

        [Theory]
        [InlineData(null)]
        [InlineData("")]
        [InlineData("_binding")]
        [InlineData("binding-test")]
        [InlineData("binding name")]
        public void ValidateBinding_InvalidName_Throws(string bindingName)
        {
            BindingMetadata bindingMetadata = new BindingMetadata
            {
                Name = bindingName
            };

            var ex = Assert.Throws<ArgumentException>(() =>
            {
                Utility.ValidateBinding(bindingMetadata);
            });

            Assert.Equal($"The binding name {bindingName} is invalid. Please assign a valid name to the binding.", ex.Message);
        }

        [Theory]
        [InlineData("bindingName")]
        [InlineData("binding1")]
        [InlineData(ScriptConstants.SystemReturnParameterBindingName)]
        public void ValidateBinding_ValidName_DoesNotThrow(string bindingName)
        {
            BindingMetadata bindingMetadata = new BindingMetadata
            {
                Name = bindingName,
                Type = "Blob"
            };

            if (bindingMetadata.IsReturn)
            {
                bindingMetadata.Direction = BindingDirection.Out;
            }

            try
            {
                Utility.ValidateBinding(bindingMetadata);
            }
            catch (ArgumentException)
            {
                Assert.True(false, $"Valid binding name '{bindingName}' failed validation.");
            }
        }

        [Theory]
        [InlineData("createIsolationEnvironment", "tr-TR", true)]
        [InlineData("HttpTrigger2", "en-US", true)]
        [InlineData("HttptRIGGER", "ja-JP", true)]
        [InlineData("Function-200", "ja-JP", true)]
        [InlineData("MaNUALtRIGGER", "es-ES", true)]
        [InlineData("MáNUALtRIGGER", "es-ES", false)]
        [InlineData("hello!", "en-US", false)]
        [InlineData("コード", "ja-JP", false)]
        [InlineData("🙅", "en-US", false)]
        public void IsValidFunctionNameTests(string functionName, string cultureInfo, bool expectedResult)
        {
            CultureInfo defaultCulture = Thread.CurrentThread.CurrentCulture;
            Thread.CurrentThread.CurrentCulture = new CultureInfo(cultureInfo);
            Assert.Equal(expectedResult, Utility.IsValidFunctionName(functionName));
            Thread.CurrentThread.CurrentCulture = defaultCulture;
        }

        [Theory]
        [InlineData("node", "node")]
        [InlineData("java", "java")]
        [InlineData("", "node")]
        [InlineData(null, "java")]
        public void IsSupported_Returns_True(string language, string funcMetadataLanguage)
        {
            FunctionMetadata func1 = new FunctionMetadata()
            {
                Name = "func1",
                Language = funcMetadataLanguage
            };
            Assert.True(Utility.IsFunctionMetadataLanguageSupportedByWorkerRuntime(func1, language));
        }

        [Theory]
        [InlineData("node", "java")]
        [InlineData("java", "node")]
        [InlineData("python", "")]
        public void IsSupported_Returns_False(string language, string funcMetadataLanguage)
        {
            FunctionMetadata func1 = new FunctionMetadata()
            {
                Name = "func1",
                Language = funcMetadataLanguage
            };
            Assert.False(Utility.IsFunctionMetadataLanguageSupportedByWorkerRuntime(func1, language));
        }

        [Fact]
        public void GetValidFunctions_Returns_Expected()
        {
            FunctionMetadata func1 = new FunctionMetadata()
            {
                Name = "func1",
                Language = "java"
            };
            FunctionMetadata func2 = new FunctionMetadata()
            {
                Name = "func2",
                Language = "node"
            };

            FunctionDescriptor fd = new FunctionDescriptor();
            fd.Metadata = func1;

            IEnumerable<FunctionMetadata> functionMetadatas = new List<FunctionMetadata>
            {
                 func1, func2
            };
            ICollection<FunctionDescriptor> functionDescriptors = new List<FunctionDescriptor>
            {
                 fd
            };
            IEnumerable<FunctionMetadata> validFunctions = Utility.GetValidFunctions(functionMetadatas, functionDescriptors);
            int validFunctionsCount = 0;
            foreach (var metadata in validFunctions)
            {
                Assert.Equal(func1.Name, metadata.Name);
                validFunctionsCount++;
            }
            Assert.True(validFunctionsCount == 1);
        }

        [Fact]
        public void GetValidFunctions_Returns_Null()
        {
            FunctionMetadata func1 = new FunctionMetadata()
            {
                Name = "func1",
                Language = "java"
            };
            FunctionMetadata func2 = new FunctionMetadata()
            {
                Name = "func2",
                Language = "node"
            };
            FunctionMetadata func3 = new FunctionMetadata()
            {
                Name = "func3",
                Language = "node"
            };

            FunctionDescriptor fd = new FunctionDescriptor();
            fd.Metadata = func3;

            IEnumerable<FunctionMetadata> functionMetadatas = new List<FunctionMetadata>
            {
                 func1, func2
            };
            ICollection<FunctionDescriptor> functionDescriptors = new List<FunctionDescriptor>
            {
                 fd
            };

            IEnumerable<FunctionMetadata> validFunctions = Utility.GetValidFunctions(null, functionDescriptors);
            Assert.Null(validFunctions);

            validFunctions = Utility.GetValidFunctions(functionMetadatas, null);
            Assert.Null(validFunctions);

            validFunctions = Utility.GetValidFunctions(functionMetadatas, functionDescriptors);
            Assert.Empty(validFunctions);
        }

        [Theory]
        [InlineData("", "", "", "DefaultEndpointsProtocol=https;AccountName=;AccountKey=;EndpointSuffix=")]
        [InlineData(null, null, null, "DefaultEndpointsProtocol=https;AccountName=;AccountKey=;EndpointSuffix=")]
        [InlineData("accountname", "password", CloudConstants.AzureStorageSuffix, "DefaultEndpointsProtocol=https;AccountName=accountname;AccountKey=password;EndpointSuffix=core.windows.net")]
        [InlineData("accountname", "password", CloudConstants.BlackforestStorageSuffix, "DefaultEndpointsProtocol=https;AccountName=accountname;AccountKey=password;EndpointSuffix=core.cloudapi.de")]
        [InlineData("accountname", "password", CloudConstants.FairfaxStorageSuffix, "DefaultEndpointsProtocol=https;AccountName=accountname;AccountKey=password;EndpointSuffix=core.usgovcloudapi.net")]
        [InlineData("accountname", "password", CloudConstants.MooncakeStorageSuffix, "DefaultEndpointsProtocol=https;AccountName=accountname;AccountKey=password;EndpointSuffix=core.chinacloudapi.cn")]
        [InlineData("accountname", "password", CloudConstants.USSecStorageSuffix, "DefaultEndpointsProtocol=https;AccountName=accountname;AccountKey=password;EndpointSuffix=core.microsoft.scloud")]
        [InlineData("accountname", "password", CloudConstants.USNatStorageSuffix, "DefaultEndpointsProtocol=https;AccountName=accountname;AccountKey=password;EndpointSuffix=core.eaglex.ic.gov")]
        public void BuildStorageConnectionString(string accountName, string accessKey, string suffix, string expectedConnectionString)
        {
            Assert.Equal(expectedConnectionString, Utility.BuildStorageConnectionString(accountName, accessKey, suffix));
        }

        [Theory]
        [InlineData("functionName", true)]
        [InlineData(LogConstants.NameKey, true)]
        [InlineData(ScopeKeys.FunctionName, true)]
        [InlineData("somekey", false)]
        public void IsFunctionName_ReturnsExpectedResult(string keyName, bool expected)
        {
            var kvp = new KeyValuePair<string, object>(keyName, "test");
            Assert.Equal(expected, Utility.IsFunctionName(kvp));
        }

        [Theory]
        [InlineData("functionName", true)]
        [InlineData(LogConstants.NameKey, true)]
        [InlineData(ScopeKeys.FunctionName, true)]
        [InlineData("somekey", false)]
        public void TryGetFunctionName_ReturnsExpectedResult(string keyName, bool expected)
        {
            var scopeProps = new Dictionary<string, object>
            {
                { keyName, "test" },
                { "someprop", "somevalue" },
                { "anotherprop", "anothervalue" }
            };
            Assert.Equal(expected, Utility.TryGetFunctionName(scopeProps, out string functionName));
            if (expected)
            {
                Assert.Equal("test", functionName);
            }
        }

        [Fact]
        public async Task Test_LogAutorestGeneratedJson_Without_AutorestGeneratedJson()
        {
            string functionAppDirectory = GetTemporaryDirectory();
            try
            {
                Utility.LogAutorestGeneratedJsonIfExists(functionAppDirectory, _testLogger);
                var allLogs = _testLogger.GetLogMessages();
                Assert.Empty(allLogs);
            }
            finally
            {
                await FileUtility.DeleteDirectoryAsync(functionAppDirectory, true);
            }
        }

        [Theory]
        [InlineData("{\"name\":\"@autorest/azure-functions-csharp\",\"version\":\"0.2.0-preview\"}", "autorest_generated.json file found generated by Autorest (https://aka.ms/stencil) | file content", LogLevel.Information)]
        [InlineData("{\"name\":\"@autorest/azure-functions-csharp\",\"version\"\"0.2.0-preview\"}", "autorest_generated.json file found is incorrect (https://aka.ms/stencil) | exception", LogLevel.Warning)]
        public async Task Test_LogAutorestGeneratedJson_With_AutorestGeneratedJson(string autorestGeneratedJsonContent, string expectedContents, LogLevel expectedLogLevel)
        {
            string functionAppDirectory = GetTemporaryDirectory();
            try
            {
                File.WriteAllText(Path.Combine(functionAppDirectory, ScriptConstants.AutorestGeenratedMetadataFileName), autorestGeneratedJsonContent);
                Utility.LogAutorestGeneratedJsonIfExists(functionAppDirectory, _testLogger);
                var allLogs = _testLogger.GetLogMessages();
                VerifyLogLevel(allLogs, expectedContents, expectedLogLevel);
            }
            finally
            {
                await FileUtility.DeleteDirectoryAsync(functionAppDirectory, true);
            }
        }

        [Theory]
        [InlineData(true)]
        [InlineData(false)]
        public void IsCodelessDotNetLanguageFunction_Returns_Expected(bool setIsCodeless)
        {
            FunctionMetadata func1 = new FunctionMetadata()
            {
                Name = "func1",
                Language = DotNetScriptTypes.CSharp
            };

            FunctionMetadata func2 = new FunctionMetadata()
            {
                Name = "func2",
                Language = DotNetScriptTypes.DotNetAssembly
            };

            FunctionMetadata nodeFunc = new FunctionMetadata()
            {
                Name = "func3",
                Language = "node"
            };

            if (setIsCodeless)
            {
                func1.Properties.Add("IsCodeless", true);
                func2.Properties.Add("IsCodeless", true);
                nodeFunc.Properties.Add("IsCodeless", true);
                Assert.True(Utility.IsCodelessDotNetLanguageFunction(func1));
                Assert.True(Utility.IsCodelessDotNetLanguageFunction(func2));
            }
            else
            {
                Assert.False(Utility.IsCodelessDotNetLanguageFunction(func1));
                Assert.False(Utility.IsCodelessDotNetLanguageFunction(func2));
                Assert.False(Utility.IsCodelessDotNetLanguageFunction(nodeFunc));
            }
        }

        [Theory]
        [InlineData(false, false, FunctionAppContentEditingState.NotAllowed)]
        [InlineData(false, true, FunctionAppContentEditingState.Allowed)]
        [InlineData(true, true, FunctionAppContentEditingState.NotAllowed)]
        [InlineData(true, false, FunctionAppContentEditingState.NotAllowed)]
        [InlineData(true, true, FunctionAppContentEditingState.Unknown, false)]
        public void GetFunctionAppContentEditingState_Returns_Expected(bool isFileSystemReadOnly, bool azureFilesAppSettingsExist, FunctionAppContentEditingState isFunctionAppContentEditable, bool isLinuxConsumption = true)
        {
            var environment = new TestEnvironment();
            if (isLinuxConsumption)
            {
                environment.SetEnvironmentVariable(EnvironmentSettingNames.ContainerName, "test-container");
            }
            if (azureFilesAppSettingsExist)
            {
                environment.SetEnvironmentVariable(EnvironmentSettingNames.AzureFilesConnectionString, "test value");
                environment.SetEnvironmentVariable(EnvironmentSettingNames.AzureFilesContentShare, "test value");
            }

            var applicationHostOptions = new ScriptApplicationHostOptions
            {
                IsFileSystemReadOnly = isFileSystemReadOnly
            };
            var optionsWrapper = new OptionsWrapper<ScriptApplicationHostOptions>(applicationHostOptions);

            Assert.Equal(Utility.GetFunctionAppContentEditingState(environment, optionsWrapper), isFunctionAppContentEditable);
        }

<<<<<<< HEAD
=======
        [Theory]
        [InlineData(false, true, false)]
        [InlineData(false, false, false)]
        [InlineData(true, false, false)]
        [InlineData(true, true, true)]
        public void VerifyWorkerIndexingDecisionLogic(bool workerIndexingFeatureFlag, bool workerIndexingConfigProperty, bool expected)
        {
            var testEnv = new TestEnvironment();
            testEnv.SetEnvironmentVariable(EnvironmentSettingNames.FunctionWorkerRuntime, RpcWorkerConstants.PythonLanguageWorkerName);
            if (workerIndexingFeatureFlag)
            {
                testEnv.SetEnvironmentVariable(EnvironmentSettingNames.AzureWebJobsFeatureFlags, ScriptConstants.FeatureFlagEnableWorkerIndexing);
            }
            RpcWorkerConfig workerConfig = new RpcWorkerConfig() { Description = TestHelpers.GetTestWorkerDescription("python", "none", workerIndexingConfigProperty) };
            bool workerShouldIndex = Utility.CanWorkerIndex(new List<RpcWorkerConfig>() { workerConfig }, testEnv);
            Assert.Equal(expected, workerShouldIndex);
        }

        [Theory]
        [InlineData(true, false)]
        [InlineData(false, false)]
        public void WorkerIndexingDecisionLogic_NullConfig(bool workerIndexingFeatureFlag, bool expected)
        {
            var testEnv = new TestEnvironment();
            testEnv.SetEnvironmentVariable(EnvironmentSettingNames.FunctionWorkerRuntime, RpcWorkerConstants.PythonLanguageWorkerName);
            if (workerIndexingFeatureFlag)
            {
                testEnv.SetEnvironmentVariable(EnvironmentSettingNames.AzureWebJobsFeatureFlags, ScriptConstants.FeatureFlagEnableWorkerIndexing);
            }
            bool workerShouldIndex = Utility.CanWorkerIndex(null, testEnv);
            Assert.Equal(expected, workerShouldIndex);
        }

        [Theory]
        [InlineData(true, false)]
        [InlineData(false, false)]
        public void WorkerIndexingDecisionLogic_NullConfigDescription(bool workerIndexingFeatureFlag, bool expected)
        {
            var testEnv = new TestEnvironment();
            testEnv.SetEnvironmentVariable(EnvironmentSettingNames.FunctionWorkerRuntime, RpcWorkerConstants.PythonLanguageWorkerName);
            if (workerIndexingFeatureFlag)
            {
                testEnv.SetEnvironmentVariable(EnvironmentSettingNames.AzureWebJobsFeatureFlags, ScriptConstants.FeatureFlagEnableWorkerIndexing);
            }
            RpcWorkerConfig workerConfig = new RpcWorkerConfig();
            bool workerShouldIndex = Utility.CanWorkerIndex(new List<RpcWorkerConfig>() { workerConfig }, testEnv);
            Assert.Equal(expected, workerShouldIndex);
        }

        [Theory]
        [InlineData(true, false)]
        [InlineData(false, false)]
        public void WorkerIndexingDecisionLogic_NullWorkerIndexingProperty(bool workerIndexingFeatureFlag, bool expected)
        {
            var testEnv = new TestEnvironment();
            testEnv.SetEnvironmentVariable(EnvironmentSettingNames.FunctionWorkerRuntime, RpcWorkerConstants.PythonLanguageWorkerName);
            if (workerIndexingFeatureFlag)
            {
                testEnv.SetEnvironmentVariable(EnvironmentSettingNames.AzureWebJobsFeatureFlags, ScriptConstants.FeatureFlagEnableWorkerIndexing);
            }
            RpcWorkerConfig workerConfig = new RpcWorkerConfig()
            {
                Description = new RpcWorkerDescription()
                {
                    Extensions = new List<string>(),
                    Language = "python",
                    WorkerDirectory = "testDir",
                    WorkerIndexing = null
                }
            };
            bool workerShouldIndex = Utility.CanWorkerIndex(new List<RpcWorkerConfig>() { workerConfig }, testEnv);
            Assert.Equal(expected, workerShouldIndex);
        }

>>>>>>> 62b12de0
        private static void VerifyLogLevel(IList<LogMessage> allLogs, string msg, LogLevel expectedLevel)
        {
            var message = allLogs.Where(l => l.FormattedMessage.Contains(msg)).FirstOrDefault();
            Assert.NotNull(message);
            Assert.Equal(expectedLevel, message.Level);
        }

        private static string GetTemporaryDirectory()
        {
            string tempDirectory = Path.Combine(Path.GetTempPath(), Path.GetRandomFileName());
            FileUtility.EnsureDirectoryExists(tempDirectory);
            return tempDirectory;
        }
    }
}<|MERGE_RESOLUTION|>--- conflicted
+++ resolved
@@ -14,10 +14,7 @@
 using Microsoft.Azure.WebJobs.Logging;
 using Microsoft.Azure.WebJobs.Script.Description;
 using Microsoft.Azure.WebJobs.Script.Models;
-<<<<<<< HEAD
-=======
 using Microsoft.Azure.WebJobs.Script.Workers.Rpc;
->>>>>>> 62b12de0
 using Microsoft.Extensions.Logging;
 using Microsoft.Extensions.Options;
 using Microsoft.WebJobs.Script.Tests;
@@ -835,8 +832,6 @@
             Assert.Equal(Utility.GetFunctionAppContentEditingState(environment, optionsWrapper), isFunctionAppContentEditable);
         }
 
-<<<<<<< HEAD
-=======
         [Theory]
         [InlineData(false, true, false)]
         [InlineData(false, false, false)]
@@ -911,7 +906,6 @@
             Assert.Equal(expected, workerShouldIndex);
         }
 
->>>>>>> 62b12de0
         private static void VerifyLogLevel(IList<LogMessage> allLogs, string msg, LogLevel expectedLevel)
         {
             var message = allLogs.Where(l => l.FormattedMessage.Contains(msg)).FirstOrDefault();
